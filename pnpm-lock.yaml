lockfileVersion: '9.0'

settings:
  autoInstallPeers: true
  excludeLinksFromLockfile: false

catalogs:
  repo:
    tsup:
      specifier: 8.4.0
      version: 8.4.0
    tsx:
      specifier: 4.19.3
      version: 4.19.3
    typescript:
      specifier: 5.6.3
      version: 5.6.3
    vitest:
      specifier: 3.1.3
      version: 3.1.3

overrides:
  '@babel/runtime': 7.26.10
  vite: 6.3.5

importers:

  .:
    devDependencies:
      '@biomejs/biome':
        specifier: ^1.9.4
        version: 1.9.4
      '@changesets/cli':
        specifier: ^2.29.3
        version: 2.29.3
      '@types/node':
        specifier: ^22.15.12
        version: 22.15.12
      rimraf:
        specifier: 6.0.1
        version: 6.0.1
      turbo:
        specifier: 2.1.1
        version: 2.1.1

  examples/basic:
    dependencies:
      '@cipherstash/protect':
        specifier: workspace:*
        version: link:../../packages/protect
      dotenv:
        specifier: ^16.4.7
        version: 16.4.7
    devDependencies:
      tsx:
        specifier: catalog:repo
        version: 4.19.3
      typescript:
        specifier: catalog:repo
        version: 5.6.3

  examples/drizzle:
    dependencies:
      '@cipherstash/protect':
        specifier: workspace:*
        version: link:../../packages/protect
      drizzle-orm:
        specifier: ^0.33.0
        version: 0.33.0(@types/pg@8.11.10)(@types/react@19.0.8)(pg@8.13.1)(postgres@3.4.5)(react@19.0.0)
      pg:
        specifier: ^8.13.1
        version: 8.13.1
      postgres:
        specifier: ^3.4.4
        version: 3.4.5
    devDependencies:
      '@types/node':
        specifier: ^22.10.2
        version: 22.10.5
      '@types/pg':
        specifier: ^8.11.10
        version: 8.11.10
      dotenv:
        specifier: ^16.4.7
        version: 16.4.7
      drizzle-kit:
        specifier: ^0.30.5
        version: 0.30.5
      tsx:
        specifier: catalog:repo
        version: 4.19.3
      typescript:
        specifier: catalog:repo
        version: 5.6.3

<<<<<<< HEAD
  apps/dynamo:
    dependencies:
      '@aws-sdk/client-dynamodb':
        specifier: ^3.817.0
        version: 3.817.0
      '@aws-sdk/util-dynamodb':
        specifier: ^3.817.0
        version: 3.817.0(@aws-sdk/client-dynamodb@3.817.0)
      '@cipherstash/protect':
        specifier: workspace:*
        version: link:../../packages/protect
    devDependencies:
      tsx:
        specifier: catalog:repo
        version: 4.19.3
      typescript:
        specifier: catalog:repo
        version: 5.6.3

  apps/hono-supabase:
=======
  examples/hono-supabase:
>>>>>>> 2be0230f
    dependencies:
      '@cipherstash/protect':
        specifier: workspace:*
        version: link:../../packages/protect
      '@hono/node-server':
        specifier: ^1.13.7
        version: 1.13.7(hono@4.6.16)
      '@supabase/supabase-js':
        specifier: ^2.47.10
        version: 2.47.12
      dotenv:
        specifier: ^16.4.7
        version: 16.4.7
      hono:
        specifier: ^4.6.15
        version: 4.6.16
    devDependencies:
      '@types/node':
        specifier: ^20.11.17
        version: 20.17.12
      tsx:
        specifier: catalog:repo
        version: 4.19.3
      typescript:
        specifier: catalog:repo
        version: 5.6.3

  examples/nextjs-clerk:
    dependencies:
      '@cipherstash/nextjs':
        specifier: workspace:*
        version: link:../../packages/nextjs
      '@cipherstash/protect':
        specifier: workspace:*
        version: link:../../packages/protect
      '@clerk/nextjs':
        specifier: 6.9.15
        version: 6.9.15(next@15.2.4(react-dom@19.0.0(react@19.0.0))(react@19.0.0))(react-dom@19.0.0(react@19.0.0))(react@19.0.0)
      '@radix-ui/react-label':
        specifier: ^2.1.1
        version: 2.1.2(@types/react-dom@19.0.3(@types/react@19.0.8))(@types/react@19.0.8)(react-dom@19.0.0(react@19.0.0))(react@19.0.0)
      '@radix-ui/react-select':
        specifier: ^2.1.4
        version: 2.1.6(@types/react-dom@19.0.3(@types/react@19.0.8))(@types/react@19.0.8)(react-dom@19.0.0(react@19.0.0))(react@19.0.0)
      '@radix-ui/react-slot':
        specifier: ^1.1.1
        version: 1.1.2(@types/react@19.0.8)(react@19.0.0)
      '@radix-ui/react-toast':
        specifier: ^1.2.5
        version: 1.2.6(@types/react-dom@19.0.3(@types/react@19.0.8))(@types/react@19.0.8)(react-dom@19.0.0(react@19.0.0))(react@19.0.0)
      '@radix-ui/react-tooltip':
        specifier: ^1.1.7
        version: 1.1.8(@types/react-dom@19.0.3(@types/react@19.0.8))(@types/react@19.0.8)(react-dom@19.0.0(react@19.0.0))(react@19.0.0)
      class-variance-authority:
        specifier: ^0.7.1
        version: 0.7.1
      clsx:
        specifier: ^2.1.1
        version: 2.1.1
      dotenv:
        specifier: ^16.4.7
        version: 16.4.7
      drizzle-orm:
        specifier: ^0.38.2
        version: 0.38.4(@types/pg@8.11.10)(@types/react@19.0.8)(pg@8.13.1)(postgres@3.4.5)(react@19.0.0)
      jose:
        specifier: ^5.9.6
        version: 5.9.6
      lucide-react:
        specifier: ^0.469.0
        version: 0.469.0(react@19.0.0)
      next:
        specifier: 15.2.4
        version: 15.2.4(react-dom@19.0.0(react@19.0.0))(react@19.0.0)
      postgres:
        specifier: ^3.4.5
        version: 3.4.5
      react:
        specifier: ^19
        version: 19.0.0
      react-dom:
        specifier: ^19
        version: 19.0.0(react@19.0.0)
      tailwind-merge:
        specifier: ^2.5.5
        version: 2.6.0
      tailwindcss-animate:
        specifier: ^1.0.7
        version: 1.0.7(tailwindcss@3.4.17(ts-node@10.9.2(@types/node@20.17.12)(typescript@5.6.3)))
    devDependencies:
      '@types/node':
        specifier: ^20
        version: 20.17.12
      '@types/react':
        specifier: ^19
        version: 19.0.8
      '@types/react-dom':
        specifier: ^19
        version: 19.0.3(@types/react@19.0.8)
      drizzle-kit:
        specifier: ^0.30.5
        version: 0.30.5
      postcss:
        specifier: ^8
        version: 8.5.1
      tailwindcss:
        specifier: ^3.4.1
        version: 3.4.17(ts-node@10.9.2(@types/node@20.17.12)(typescript@5.6.3))
      tsx:
        specifier: catalog:repo
        version: 4.19.3
      typescript:
        specifier: catalog:repo
        version: 5.6.3

  packages/nextjs:
    dependencies:
      jose:
        specifier: ^5.9.6
        version: 5.9.6
      next:
        specifier: ^14 || ^15
        version: 15.2.4(react-dom@19.0.0(react@19.0.0))(react@19.0.0)
    optionalDependencies:
      '@rollup/rollup-linux-x64-gnu':
        specifier: 4.24.0
        version: 4.24.0
    devDependencies:
      '@clerk/nextjs':
        specifier: 6.12.9
        version: 6.12.9(next@15.2.4(react-dom@19.0.0(react@19.0.0))(react@19.0.0))(react-dom@19.0.0(react@19.0.0))(react@19.0.0)
      dotenv:
        specifier: ^16.4.7
        version: 16.4.7
      tsup:
        specifier: catalog:repo
        version: 8.4.0(jiti@1.21.7)(postcss@8.5.3)(tsx@4.19.3)(typescript@5.6.3)(yaml@2.7.0)
      typescript:
        specifier: catalog:repo
        version: 5.6.3
      vitest:
        specifier: catalog:repo
        version: 3.1.3(@types/node@22.15.12)(jiti@1.21.7)(tsx@4.19.3)(yaml@2.7.0)

  packages/protect:
    dependencies:
      '@byteslice/result':
        specifier: ^0.2.0
        version: 0.2.0
      '@cipherstash/protect-ffi':
        specifier: 0.14.2
        version: 0.14.2
      zod:
        specifier: ^3.24.2
        version: 3.24.2
    optionalDependencies:
      '@rollup/rollup-linux-x64-gnu':
        specifier: 4.24.0
        version: 4.24.0
    devDependencies:
      '@supabase/supabase-js':
        specifier: ^2.47.10
        version: 2.47.12
      dotenv:
        specifier: ^16.4.7
        version: 16.4.7
      execa:
        specifier: ^9.5.2
        version: 9.5.2
      json-schema-to-typescript:
        specifier: ^15.0.2
        version: 15.0.3
      tsup:
        specifier: catalog:repo
        version: 8.4.0(jiti@1.21.7)(postcss@8.5.3)(tsx@4.19.3)(typescript@5.6.3)(yaml@2.7.0)
      tsx:
        specifier: catalog:repo
        version: 4.19.3
      typescript:
        specifier: catalog:repo
        version: 5.6.3
      vitest:
        specifier: catalog:repo
        version: 3.1.3(@types/node@22.15.12)(jiti@1.21.7)(tsx@4.19.3)(yaml@2.7.0)

packages:

  '@alloc/quick-lru@5.2.0':
    resolution: {integrity: sha512-UrcABB+4bUrFABwbluTIBErXwvbsU/V7TZWfmbgJfbkwiBuziS9gxdODUyuiecfdGQ85jglMW6juS3+z5TsKLw==}
    engines: {node: '>=10'}

  '@apidevtools/json-schema-ref-parser@11.7.3':
    resolution: {integrity: sha512-WApSdLdXEBb/1FUPca2lteASewEfpjEYJ8oXZP+0gExK5qSfsEKBKcA+WjY6Q4wvXwyv0+W6Kvc372pSceib9w==}
    engines: {node: '>= 16'}

  '@aws-crypto/sha256-browser@5.2.0':
    resolution: {integrity: sha512-AXfN/lGotSQwu6HNcEsIASo7kWXZ5HYWvfOmSNKDsEqC4OashTp8alTmaz+F7TC2L083SFv5RdB+qU3Vs1kZqw==}

  '@aws-crypto/sha256-js@5.2.0':
    resolution: {integrity: sha512-FFQQyu7edu4ufvIZ+OadFpHHOt+eSTBaYaki44c+akjg7qZg9oOQeLlk77F6tSYqjDAFClrHJk9tMf0HdVyOvA==}
    engines: {node: '>=16.0.0'}

  '@aws-crypto/supports-web-crypto@5.2.0':
    resolution: {integrity: sha512-iAvUotm021kM33eCdNfwIN//F77/IADDSs58i+MDaOqFrVjZo9bAal0NK7HurRuWLLpF1iLX7gbWrjHjeo+YFg==}

  '@aws-crypto/util@5.2.0':
    resolution: {integrity: sha512-4RkU9EsI6ZpBve5fseQlGNUWKMa1RLPQ1dnjnQoe07ldfIzcsGb5hC5W0Dm7u423KWzawlrpbjXBrXCEv9zazQ==}

  '@aws-sdk/client-dynamodb@3.817.0':
    resolution: {integrity: sha512-UXHY1cOsPTyrzRY+8yJUYcD7dnMHbP2hoFRhNOiMCMqjKV4lRRQ/1EiLxX5aohAYkxxr2kOqSDFjzq9wbtX6PQ==}
    engines: {node: '>=18.0.0'}

  '@aws-sdk/client-sso@3.817.0':
    resolution: {integrity: sha512-fCh5rUHmWmWDvw70NNoWpE5+BRdtNi45kDnIoeoszqVg7UKF79SlG+qYooUT52HKCgDNHqgbWaXxMOSqd2I/OQ==}
    engines: {node: '>=18.0.0'}

  '@aws-sdk/core@3.816.0':
    resolution: {integrity: sha512-Lx50wjtyarzKpMFV6V+gjbSZDgsA/71iyifbClGUSiNPoIQ4OCV0KVOmAAj7mQRVvGJqUMWKVM+WzK79CjbjWA==}
    engines: {node: '>=18.0.0'}

  '@aws-sdk/credential-provider-env@3.816.0':
    resolution: {integrity: sha512-wUJZwRLe+SxPxRV9AENYBLrJZRrNIo+fva7ZzejsC83iz7hdfq6Rv6B/aHEdPwG/nQC4+q7UUvcRPlomyrpsBA==}
    engines: {node: '>=18.0.0'}

  '@aws-sdk/credential-provider-http@3.816.0':
    resolution: {integrity: sha512-gcWGzMQ7yRIF+ljTkR8Vzp7727UY6cmeaPrFQrvcFB8PhOqWpf7g0JsgOf5BSaP8CkkSQcTQHc0C5ZYAzUFwPg==}
    engines: {node: '>=18.0.0'}

  '@aws-sdk/credential-provider-ini@3.817.0':
    resolution: {integrity: sha512-kyEwbQyuXE+phWVzloMdkFv6qM6NOon+asMXY5W0fhDKwBz9zQLObDRWBrvQX9lmqq8BbDL1sCfZjOh82Y+RFw==}
    engines: {node: '>=18.0.0'}

  '@aws-sdk/credential-provider-node@3.817.0':
    resolution: {integrity: sha512-b5mz7av0Lhavs1Bz3Zb+jrs0Pki93+8XNctnVO0drBW98x1fM4AR38cWvGbM/w9F9Q0/WEH3TinkmrMPrP4T/w==}
    engines: {node: '>=18.0.0'}

  '@aws-sdk/credential-provider-process@3.816.0':
    resolution: {integrity: sha512-9Tm+AxMoV2Izvl5b9tyMQRbBwaex8JP06HN7ZeCXgC5sAsSN+o8dsThnEhf8jKN+uBpT6CLWKN1TXuUMrAmW1A==}
    engines: {node: '>=18.0.0'}

  '@aws-sdk/credential-provider-sso@3.817.0':
    resolution: {integrity: sha512-gFUAW3VmGvdnueK1bh6TOcRX+j99Xm0men1+gz3cA4RE+rZGNy1Qjj8YHlv0hPwI9OnTPZquvPzA5fkviGREWg==}
    engines: {node: '>=18.0.0'}

  '@aws-sdk/credential-provider-web-identity@3.817.0':
    resolution: {integrity: sha512-A2kgkS9g6NY0OMT2f2EdXHpL17Ym81NhbGnQ8bRXPqESIi7TFypFD2U6osB2VnsFv+MhwM+Ke4PKXSmLun22/A==}
    engines: {node: '>=18.0.0'}

  '@aws-sdk/endpoint-cache@3.804.0':
    resolution: {integrity: sha512-TQVDkA/lV6ua75ELZaichMzlp6x7tDa1bqdy/+0ZftmODPtKXuOOEcJxmdN7Ui/YRo1gkRz2D9txYy7IlNg1Og==}
    engines: {node: '>=18.0.0'}

  '@aws-sdk/middleware-endpoint-discovery@3.808.0':
    resolution: {integrity: sha512-h8LAIO6tuA0JAahrg+oSIVZpb6rhJOFVDDqYNQVp6ZdawlIzpZcc1sa+XVZvarBnThNKqvLTSGK7boSRmaLAwg==}
    engines: {node: '>=18.0.0'}

  '@aws-sdk/middleware-host-header@3.804.0':
    resolution: {integrity: sha512-bum1hLVBrn2lJCi423Z2fMUYtsbkGI2s4N+2RI2WSjvbaVyMSv/WcejIrjkqiiMR+2Y7m5exgoKeg4/TODLDPQ==}
    engines: {node: '>=18.0.0'}

  '@aws-sdk/middleware-logger@3.804.0':
    resolution: {integrity: sha512-w/qLwL3iq0KOPQNat0Kb7sKndl9BtceigINwBU7SpkYWX9L/Lem6f8NPEKrC9Tl4wDBht3Yztub4oRTy/horJA==}
    engines: {node: '>=18.0.0'}

  '@aws-sdk/middleware-recursion-detection@3.804.0':
    resolution: {integrity: sha512-zqHOrvLRdsUdN/ehYfZ9Tf8svhbiLLz5VaWUz22YndFv6m9qaAcijkpAOlKexsv3nLBMJdSdJ6GUTAeIy3BZzw==}
    engines: {node: '>=18.0.0'}

  '@aws-sdk/middleware-user-agent@3.816.0':
    resolution: {integrity: sha512-bHRSlWZ0xDsFR8E2FwDb//0Ff6wMkVx4O+UKsfyNlAbtqCiiHRt5ANNfKPafr95cN2CCxLxiPvFTFVblQM5TsQ==}
    engines: {node: '>=18.0.0'}

  '@aws-sdk/nested-clients@3.817.0':
    resolution: {integrity: sha512-vQ2E06A48STJFssueJQgxYD8lh1iGJoLJnHdshRDWOQb8gy1wVQR+a7MkPGhGR6lGoS0SCnF/Qp6CZhnwLsqsQ==}
    engines: {node: '>=18.0.0'}

  '@aws-sdk/region-config-resolver@3.808.0':
    resolution: {integrity: sha512-9x2QWfphkARZY5OGkl9dJxZlSlYM2l5inFeo2bKntGuwg4A4YUe5h7d5yJ6sZbam9h43eBrkOdumx03DAkQF9A==}
    engines: {node: '>=18.0.0'}

  '@aws-sdk/token-providers@3.817.0':
    resolution: {integrity: sha512-CYN4/UO0VaqyHf46ogZzNrVX7jI3/CfiuktwKlwtpKA6hjf2+ivfgHSKzPpgPBcSEfiibA/26EeLuMnB6cpSrQ==}
    engines: {node: '>=18.0.0'}

  '@aws-sdk/types@3.804.0':
    resolution: {integrity: sha512-A9qnsy9zQ8G89vrPPlNG9d1d8QcKRGqJKqwyGgS0dclJpwy6d1EWgQLIolKPl6vcFpLoe6avLOLxr+h8ur5wpg==}
    engines: {node: '>=18.0.0'}

  '@aws-sdk/util-dynamodb@3.817.0':
    resolution: {integrity: sha512-v6dxAPFgzp3HRDo5YNWUQO0l0TrIZ/S1eSnK3fhwjQRFrTIspwfmq/N5bxFsU1caZiER+7L/qvsbTJwpq4MLFw==}
    engines: {node: '>=18.0.0'}
    peerDependencies:
      '@aws-sdk/client-dynamodb': ^3.817.0

  '@aws-sdk/util-endpoints@3.808.0':
    resolution: {integrity: sha512-N6Lic98uc4ADB7fLWlzx+1uVnq04VgVjngZvwHoujcRg9YDhIg9dUDiTzD5VZv13g1BrPYmvYP1HhsildpGV6w==}
    engines: {node: '>=18.0.0'}

  '@aws-sdk/util-locate-window@3.804.0':
    resolution: {integrity: sha512-zVoRfpmBVPodYlnMjgVjfGoEZagyRF5IPn3Uo6ZvOZp24chnW/FRstH7ESDHDDRga4z3V+ElUQHKpFDXWyBW5A==}
    engines: {node: '>=18.0.0'}

  '@aws-sdk/util-user-agent-browser@3.804.0':
    resolution: {integrity: sha512-KfW6T6nQHHM/vZBBdGn6fMyG/MgX5lq82TDdX4HRQRRuHKLgBWGpKXqqvBwqIaCdXwWHgDrg2VQups6GqOWW2A==}

  '@aws-sdk/util-user-agent-node@3.816.0':
    resolution: {integrity: sha512-Q6dxmuj4hL7pudhrneWEQ7yVHIQRBFr0wqKLF1opwOi1cIePuoEbPyJ2jkel6PDEv1YMfvsAKaRshp6eNA8VHg==}
    engines: {node: '>=18.0.0'}
    peerDependencies:
      aws-crt: '>=1.0.0'
    peerDependenciesMeta:
      aws-crt:
        optional: true

  '@babel/runtime@7.26.10':
    resolution: {integrity: sha512-2WJMeRQPHKSPemqk/awGrAiuFfzBmOIPXKizAsVhWH9YJqLZ0H+HS4c8loHGgW6utJ3E/ejXQUsiGaQy2NZ9Fw==}
    engines: {node: '>=6.9.0'}

  '@biomejs/biome@1.9.4':
    resolution: {integrity: sha512-1rkd7G70+o9KkTn5KLmDYXihGoTaIGO9PIIN2ZB7UJxFrWw04CZHPYiMRjYsaDvVV7hP1dYNRLxSANLaBFGpog==}
    engines: {node: '>=14.21.3'}
    hasBin: true

  '@biomejs/cli-darwin-arm64@1.9.4':
    resolution: {integrity: sha512-bFBsPWrNvkdKrNCYeAp+xo2HecOGPAy9WyNyB/jKnnedgzl4W4Hb9ZMzYNbf8dMCGmUdSavlYHiR01QaYR58cw==}
    engines: {node: '>=14.21.3'}
    cpu: [arm64]
    os: [darwin]

  '@biomejs/cli-darwin-x64@1.9.4':
    resolution: {integrity: sha512-ngYBh/+bEedqkSevPVhLP4QfVPCpb+4BBe2p7Xs32dBgs7rh9nY2AIYUL6BgLw1JVXV8GlpKmb/hNiuIxfPfZg==}
    engines: {node: '>=14.21.3'}
    cpu: [x64]
    os: [darwin]

  '@biomejs/cli-linux-arm64-musl@1.9.4':
    resolution: {integrity: sha512-v665Ct9WCRjGa8+kTr0CzApU0+XXtRgwmzIf1SeKSGAv+2scAlW6JR5PMFo6FzqqZ64Po79cKODKf3/AAmECqA==}
    engines: {node: '>=14.21.3'}
    cpu: [arm64]
    os: [linux]

  '@biomejs/cli-linux-arm64@1.9.4':
    resolution: {integrity: sha512-fJIW0+LYujdjUgJJuwesP4EjIBl/N/TcOX3IvIHJQNsAqvV2CHIogsmA94BPG6jZATS4Hi+xv4SkBBQSt1N4/g==}
    engines: {node: '>=14.21.3'}
    cpu: [arm64]
    os: [linux]

  '@biomejs/cli-linux-x64-musl@1.9.4':
    resolution: {integrity: sha512-gEhi/jSBhZ2m6wjV530Yy8+fNqG8PAinM3oV7CyO+6c3CEh16Eizm21uHVsyVBEB6RIM8JHIl6AGYCv6Q6Q9Tg==}
    engines: {node: '>=14.21.3'}
    cpu: [x64]
    os: [linux]

  '@biomejs/cli-linux-x64@1.9.4':
    resolution: {integrity: sha512-lRCJv/Vi3Vlwmbd6K+oQ0KhLHMAysN8lXoCI7XeHlxaajk06u7G+UsFSO01NAs5iYuWKmVZjmiOzJ0OJmGsMwg==}
    engines: {node: '>=14.21.3'}
    cpu: [x64]
    os: [linux]

  '@biomejs/cli-win32-arm64@1.9.4':
    resolution: {integrity: sha512-tlbhLk+WXZmgwoIKwHIHEBZUwxml7bRJgk0X2sPyNR3S93cdRq6XulAZRQJ17FYGGzWne0fgrXBKpl7l4M87Hg==}
    engines: {node: '>=14.21.3'}
    cpu: [arm64]
    os: [win32]

  '@biomejs/cli-win32-x64@1.9.4':
    resolution: {integrity: sha512-8Y5wMhVIPaWe6jw2H+KlEm4wP/f7EW3810ZLmDlrEEy5KvBsb9ECEfu/kMWD484ijfQ8+nIi0giMgu9g1UAuuA==}
    engines: {node: '>=14.21.3'}
    cpu: [x64]
    os: [win32]

  '@byteslice/result@0.2.0':
    resolution: {integrity: sha512-4zENy+fMQuZ5vvoK+W685qdkPu7FBJ8lo5t5XSUAbqvixsiTzvAGDkxsrAR9WwqlvY3OgitWo8ciCXLSURcNLw==}

  '@changesets/apply-release-plan@7.0.12':
    resolution: {integrity: sha512-EaET7As5CeuhTzvXTQCRZeBUcisoYPDDcXvgTE/2jmmypKp0RC7LxKj/yzqeh/1qFTZI7oDGFcL1PHRuQuketQ==}

  '@changesets/assemble-release-plan@6.0.7':
    resolution: {integrity: sha512-vS5J92Rm7ZUcrvtu6WvggGWIdohv8s1/3ypRYQX8FsPO+KPDx6JaNC3YwSfh2umY/faGGfNnq42A7PRT0aZPFw==}

  '@changesets/changelog-git@0.2.1':
    resolution: {integrity: sha512-x/xEleCFLH28c3bQeQIyeZf8lFXyDFVn1SgcBiR2Tw/r4IAWlk1fzxCEZ6NxQAjF2Nwtczoen3OA2qR+UawQ8Q==}

  '@changesets/cli@2.29.3':
    resolution: {integrity: sha512-TNhKr6Loc7I0CSD9LpAyVNSxWBHElXVmmvQYIZQvaMan5jddmL7geo3+08Wi7ImgHFVNB0Nhju/LzXqlrkoOxg==}
    hasBin: true

  '@changesets/config@3.1.1':
    resolution: {integrity: sha512-bd+3Ap2TKXxljCggI0mKPfzCQKeV/TU4yO2h2C6vAihIo8tzseAn2e7klSuiyYYXvgu53zMN1OeYMIQkaQoWnA==}

  '@changesets/errors@0.2.0':
    resolution: {integrity: sha512-6BLOQUscTpZeGljvyQXlWOItQyU71kCdGz7Pi8H8zdw6BI0g3m43iL4xKUVPWtG+qrrL9DTjpdn8eYuCQSRpow==}

  '@changesets/get-dependents-graph@2.1.3':
    resolution: {integrity: sha512-gphr+v0mv2I3Oxt19VdWRRUxq3sseyUpX9DaHpTUmLj92Y10AGy+XOtV+kbM6L/fDcpx7/ISDFK6T8A/P3lOdQ==}

  '@changesets/get-release-plan@4.0.11':
    resolution: {integrity: sha512-4DZpsewsc/1m5TArVg5h1c0U94am+cJBnu3izAM3yYIZr8+zZwa3AXYdEyCNURzjx0wWr80u/TWoxshbwdZXOA==}

  '@changesets/get-version-range-type@0.4.0':
    resolution: {integrity: sha512-hwawtob9DryoGTpixy1D3ZXbGgJu1Rhr+ySH2PvTLHvkZuQ7sRT4oQwMh0hbqZH1weAooedEjRsbrWcGLCeyVQ==}

  '@changesets/git@3.0.4':
    resolution: {integrity: sha512-BXANzRFkX+XcC1q/d27NKvlJ1yf7PSAgi8JG6dt8EfbHFHi4neau7mufcSca5zRhwOL8j9s6EqsxmT+s+/E6Sw==}

  '@changesets/logger@0.1.1':
    resolution: {integrity: sha512-OQtR36ZlnuTxKqoW4Sv6x5YIhOmClRd5pWsjZsddYxpWs517R0HkyiefQPIytCVh4ZcC5x9XaG8KTdd5iRQUfg==}

  '@changesets/parse@0.4.1':
    resolution: {integrity: sha512-iwksMs5Bf/wUItfcg+OXrEpravm5rEd9Bf4oyIPL4kVTmJQ7PNDSd6MDYkpSJR1pn7tz/k8Zf2DhTCqX08Ou+Q==}

  '@changesets/pre@2.0.2':
    resolution: {integrity: sha512-HaL/gEyFVvkf9KFg6484wR9s0qjAXlZ8qWPDkTyKF6+zqjBe/I2mygg3MbpZ++hdi0ToqNUF8cjj7fBy0dg8Ug==}

  '@changesets/read@0.6.5':
    resolution: {integrity: sha512-UPzNGhsSjHD3Veb0xO/MwvasGe8eMyNrR/sT9gR8Q3DhOQZirgKhhXv/8hVsI0QpPjR004Z9iFxoJU6in3uGMg==}

  '@changesets/should-skip-package@0.1.2':
    resolution: {integrity: sha512-qAK/WrqWLNCP22UDdBTMPH5f41elVDlsNyat180A33dWxuUDyNpg6fPi/FyTZwRriVjg0L8gnjJn2F9XAoF0qw==}

  '@changesets/types@4.1.0':
    resolution: {integrity: sha512-LDQvVDv5Kb50ny2s25Fhm3d9QSZimsoUGBsUioj6MC3qbMUCuC8GPIvk/M6IvXx3lYhAs0lwWUQLb+VIEUCECw==}

  '@changesets/types@6.1.0':
    resolution: {integrity: sha512-rKQcJ+o1nKNgeoYRHKOS07tAMNd3YSN0uHaJOZYjBAgxfV7TUE7JE+z4BzZdQwb5hKaYbayKN5KrYV7ODb2rAA==}

  '@changesets/write@0.4.0':
    resolution: {integrity: sha512-CdTLvIOPiCNuH71pyDu3rA+Q0n65cmAbXnwWH84rKGiFumFzkmHNT8KHTMEchcxN+Kl8I54xGUhJ7l3E7X396Q==}

  '@cipherstash/protect-ffi-darwin-arm64@0.14.2':
    resolution: {integrity: sha512-cwt+nXolRYXUMYrZ/JuXs+ujKnM7y7pr7DeYciXFfGVk+vuffbO71j3CyRBIdZ+6JFlNJHrOBwkXjvsOdgAVqw==}
    cpu: [arm64]
    os: [darwin]

  '@cipherstash/protect-ffi-darwin-x64@0.14.2':
    resolution: {integrity: sha512-JLJyhhQqUYWxJuJnEnNd4+3IKim0UEFTXEcq60lEp2yiHCkFNdBU2IDJOyB8UipzIJyVPWwZtkGXf2B+n7z8nA==}
    cpu: [x64]
    os: [darwin]

  '@cipherstash/protect-ffi-linux-arm64-gnu@0.14.2':
    resolution: {integrity: sha512-LtrkkXbWtqwq9McN6Cd6P0yWnbHoa7luRvqR3s2taQ71nJcezZwAP1Ur7KbBNZDkzt1yrfNOLOtpFSeZGRFSGw==}
    cpu: [arm64]
    os: [linux]

  '@cipherstash/protect-ffi-linux-x64-gnu@0.14.2':
    resolution: {integrity: sha512-fi8MQ5BdXf+jJBJuhZyHVwPA7qzaTAn8t189pOAsSx1340rYBMITx9qbA2aruTF2ex7jDDP8fvEAPmhpJv2/eQ==}
    cpu: [x64]
    os: [linux]

  '@cipherstash/protect-ffi-win32-x64-msvc@0.14.2':
    resolution: {integrity: sha512-ZMjSZ5x5Hmvrl/gGSv6WJEaUQI4F6EexG9WvuNhR00lVEqxmmI8yibUTEZqnbmxDF9kYus0IucnYrN4mXdepCw==}
    cpu: [x64]
    os: [win32]

  '@cipherstash/protect-ffi@0.14.2':
    resolution: {integrity: sha512-+y7V5gMkMTxIV4KFW2gJAwGj6EoJ17i31l0LXf8A4QDr2F5htQwy8ek53z9zTe3zRfOX0zd4RRUAZJR2EJ7r8w==}

  '@clerk/backend@1.24.0':
    resolution: {integrity: sha512-DlOZ9pnCY77ngHKFZzC7ZImHBVjMf2whPLvnnBt4YXjkvuQ3m1v1tQHUXb8qqlwilptHU4/WzkOlXytez+iJ+A==}
    engines: {node: '>=18.17.0'}

  '@clerk/backend@1.25.5':
    resolution: {integrity: sha512-nnBpr7oSq5iATWRExuljEfp7xa90KE1OUgaGCSmtZYF0T9TWHGkZHYqkQhD4XjiqlR2XsrsQ/UzPfmHM1Km7+Q==}
    engines: {node: '>=18.17.0'}

  '@clerk/clerk-react@5.22.12':
    resolution: {integrity: sha512-afaatXlyBlG1zRSQyRGLKS7eJZn46WZhAyBAswfIahXBtf9rMTzT4gCj4vYUm5wtnypneOIl3RYy07CkCSRcCQ==}
    engines: {node: '>=18.17.0'}
    peerDependencies:
      react: ^18.0.0 || ^19.0.0 || ^19.0.0-0
      react-dom: ^18.0.0 || ^19.0.0 || ^19.0.0-0

  '@clerk/clerk-react@5.25.2':
    resolution: {integrity: sha512-QdqAwYz6iYcbMoinMOvtVlHcvwW6idzPbImFGtH8Aw5WjpFPYb7G2Fv3qMGRu8frE43Z9JyxwsHKgipafU1DSA==}
    engines: {node: '>=18.17.0'}
    peerDependencies:
      react: ^18.0.0 || ^19.0.0 || ^19.0.0-0
      react-dom: ^18.0.0 || ^19.0.0 || ^19.0.0-0

  '@clerk/nextjs@6.12.9':
    resolution: {integrity: sha512-nVhvGC4ZkmlzO1jY4QCqH8vpNazLTXLgBrmI1KuqPWg6OcrGGh90Bwsq49sSntfpMb6fScqz09nVFZdrQ5U3XQ==}
    engines: {node: '>=18.17.0'}
    peerDependencies:
      next: ^13.5.7 || ^14.2.25 || ^15.2.3
      react: ^18.0.0 || ^19.0.0 || ^19.0.0-0
      react-dom: ^18.0.0 || ^19.0.0 || ^19.0.0-0

  '@clerk/nextjs@6.9.15':
    resolution: {integrity: sha512-eAtbtkLv8efGSgG6EuO38ipz7Vrjt6Z5GDfetXg7vhVZg8vbboffuHWiZni1bTnrxRKVFdT9NihjCfFLW1pcoQ==}
    engines: {node: '>=18.17.0'}
    peerDependencies:
      next: ^13.5.4 || ^14.0.3 || ^15.0.0
      react: ^18.0.0 || ^19.0.0 || ^19.0.0-0
      react-dom: ^18.0.0 || ^19.0.0 || ^19.0.0-0

  '@clerk/shared@2.21.0':
    resolution: {integrity: sha512-8uszJbdyfpk/qmu4SoIiT3T79TgSJe2uRm0m2isRZeGWw5DQFlf/dAF3iGOj7p2ad+24SGYb4cXwrrRdYyO8KQ==}
    engines: {node: '>=18.17.0'}
    peerDependencies:
      react: ^18.0.0 || ^19.0.0 || ^19.0.0-0
      react-dom: ^18.0.0 || ^19.0.0 || ^19.0.0-0
    peerDependenciesMeta:
      react:
        optional: true
      react-dom:
        optional: true

  '@clerk/shared@3.2.0':
    resolution: {integrity: sha512-+b0A3FJuaTkvV6jTg78IZk9wIBUZ7+I08eQy1Ib/xj5w2y5eDekU5Qnu3EmMc0PW8btMeeoz6MI0MeGK35HVbQ==}
    engines: {node: '>=18.17.0'}
    peerDependencies:
      react: ^18.0.0 || ^19.0.0 || ^19.0.0-0
      react-dom: ^18.0.0 || ^19.0.0 || ^19.0.0-0
    peerDependenciesMeta:
      react:
        optional: true
      react-dom:
        optional: true

  '@clerk/types@4.45.1':
    resolution: {integrity: sha512-lS3Q8Ih4CasMY3ed7u+bXdO/s0OF1DIbSUhzQSKpfluzUxxkkFlPiRKsefctL4cnGt4fOzyD+T9ebF0up6sUkA==}
    engines: {node: '>=18.17.0'}

  '@clerk/types@4.49.1':
    resolution: {integrity: sha512-eVxDDvf4D36lFp5fWek6P+bTeZa4c4KAAlo3sE7Ga2lIsnhot9p+p+ugqeP/Y5EgOmj3+uy1nwvpcgZ4oV93PA==}
    engines: {node: '>=18.17.0'}

  '@cspotcode/source-map-support@0.8.1':
    resolution: {integrity: sha512-IchNf6dN4tHoMFIn/7OE8LWZ19Y6q/67Bmf6vnGREv8RSbBVb9LPJxEcnwrcwX6ixSvaiGoomAUvu4YSxXrVgw==}
    engines: {node: '>=12'}

  '@drizzle-team/brocli@0.10.2':
    resolution: {integrity: sha512-z33Il7l5dKjUgGULTqBsQBQwckHh5AbIuxhdsIxDDiZAzBOrZO6q9ogcWC65kU382AfynTfgNumVcNIjuIua6w==}

  '@emnapi/runtime@1.3.1':
    resolution: {integrity: sha512-kEBmG8KyqtxJZv+ygbEim+KCGtIq1fC22Ms3S4ziXmYKm8uyoLX0MHONVKwp+9opg390VaKRNt4a7A9NwmpNhw==}

  '@esbuild-kit/core-utils@3.3.2':
    resolution: {integrity: sha512-sPRAnw9CdSsRmEtnsl2WXWdyquogVpB3yZ3dgwJfe8zrOzTsV7cJvmwrKVa+0ma5BoiGJ+BoqkMvawbayKUsqQ==}
    deprecated: 'Merged into tsx: https://tsx.is'

  '@esbuild-kit/esm-loader@2.6.5':
    resolution: {integrity: sha512-FxEMIkJKnodyA1OaCUoEvbYRkoZlLZ4d/eXFu9Fh8CbBBgP5EmZxrfTRyN0qpXZ4vOvqnE5YdRdcrmUUXuU+dA==}
    deprecated: 'Merged into tsx: https://tsx.is'

  '@esbuild/aix-ppc64@0.19.12':
    resolution: {integrity: sha512-bmoCYyWdEL3wDQIVbcyzRyeKLgk2WtWLTWz1ZIAZF/EGbNOwSA6ew3PftJ1PqMiOOGu0OyFMzG53L0zqIpPeNA==}
    engines: {node: '>=12'}
    cpu: [ppc64]
    os: [aix]

  '@esbuild/aix-ppc64@0.25.0':
    resolution: {integrity: sha512-O7vun9Sf8DFjH2UtqK8Ku3LkquL9SZL8OLY1T5NZkA34+wG3OQF7cl4Ql8vdNzM6fzBbYfLaiRLIOZ+2FOCgBQ==}
    engines: {node: '>=18'}
    cpu: [ppc64]
    os: [aix]

  '@esbuild/android-arm64@0.18.20':
    resolution: {integrity: sha512-Nz4rJcchGDtENV0eMKUNa6L12zz2zBDXuhj/Vjh18zGqB44Bi7MBMSXjgunJgjRhCmKOjnPuZp4Mb6OKqtMHLQ==}
    engines: {node: '>=12'}
    cpu: [arm64]
    os: [android]

  '@esbuild/android-arm64@0.19.12':
    resolution: {integrity: sha512-P0UVNGIienjZv3f5zq0DP3Nt2IE/3plFzuaS96vihvD0Hd6H/q4WXUGpCxD/E8YrSXfNyRPbpTq+T8ZQioSuPA==}
    engines: {node: '>=12'}
    cpu: [arm64]
    os: [android]

  '@esbuild/android-arm64@0.25.0':
    resolution: {integrity: sha512-grvv8WncGjDSyUBjN9yHXNt+cq0snxXbDxy5pJtzMKGmmpPxeAmAhWxXI+01lU5rwZomDgD3kJwulEnhTRUd6g==}
    engines: {node: '>=18'}
    cpu: [arm64]
    os: [android]

  '@esbuild/android-arm@0.18.20':
    resolution: {integrity: sha512-fyi7TDI/ijKKNZTUJAQqiG5T7YjJXgnzkURqmGj13C6dCqckZBLdl4h7bkhHt/t0WP+zO9/zwroDvANaOqO5Sw==}
    engines: {node: '>=12'}
    cpu: [arm]
    os: [android]

  '@esbuild/android-arm@0.19.12':
    resolution: {integrity: sha512-qg/Lj1mu3CdQlDEEiWrlC4eaPZ1KztwGJ9B6J+/6G+/4ewxJg7gqj8eVYWvao1bXrqGiW2rsBZFSX3q2lcW05w==}
    engines: {node: '>=12'}
    cpu: [arm]
    os: [android]

  '@esbuild/android-arm@0.25.0':
    resolution: {integrity: sha512-PTyWCYYiU0+1eJKmw21lWtC+d08JDZPQ5g+kFyxP0V+es6VPPSUhM6zk8iImp2jbV6GwjX4pap0JFbUQN65X1g==}
    engines: {node: '>=18'}
    cpu: [arm]
    os: [android]

  '@esbuild/android-x64@0.18.20':
    resolution: {integrity: sha512-8GDdlePJA8D6zlZYJV/jnrRAi6rOiNaCC/JclcXpB+KIuvfBN4owLtgzY2bsxnx666XjJx2kDPUmnTtR8qKQUg==}
    engines: {node: '>=12'}
    cpu: [x64]
    os: [android]

  '@esbuild/android-x64@0.19.12':
    resolution: {integrity: sha512-3k7ZoUW6Q6YqhdhIaq/WZ7HwBpnFBlW905Fa4s4qWJyiNOgT1dOqDiVAQFwBH7gBRZr17gLrlFCRzF6jFh7Kew==}
    engines: {node: '>=12'}
    cpu: [x64]
    os: [android]

  '@esbuild/android-x64@0.25.0':
    resolution: {integrity: sha512-m/ix7SfKG5buCnxasr52+LI78SQ+wgdENi9CqyCXwjVR2X4Jkz+BpC3le3AoBPYTC9NHklwngVXvbJ9/Akhrfg==}
    engines: {node: '>=18'}
    cpu: [x64]
    os: [android]

  '@esbuild/darwin-arm64@0.18.20':
    resolution: {integrity: sha512-bxRHW5kHU38zS2lPTPOyuyTm+S+eobPUnTNkdJEfAddYgEcll4xkT8DB9d2008DtTbl7uJag2HuE5NZAZgnNEA==}
    engines: {node: '>=12'}
    cpu: [arm64]
    os: [darwin]

  '@esbuild/darwin-arm64@0.19.12':
    resolution: {integrity: sha512-B6IeSgZgtEzGC42jsI+YYu9Z3HKRxp8ZT3cqhvliEHovq8HSX2YX8lNocDn79gCKJXOSaEot9MVYky7AKjCs8g==}
    engines: {node: '>=12'}
    cpu: [arm64]
    os: [darwin]

  '@esbuild/darwin-arm64@0.25.0':
    resolution: {integrity: sha512-mVwdUb5SRkPayVadIOI78K7aAnPamoeFR2bT5nszFUZ9P8UpK4ratOdYbZZXYSqPKMHfS1wdHCJk1P1EZpRdvw==}
    engines: {node: '>=18'}
    cpu: [arm64]
    os: [darwin]

  '@esbuild/darwin-x64@0.18.20':
    resolution: {integrity: sha512-pc5gxlMDxzm513qPGbCbDukOdsGtKhfxD1zJKXjCCcU7ju50O7MeAZ8c4krSJcOIJGFR+qx21yMMVYwiQvyTyQ==}
    engines: {node: '>=12'}
    cpu: [x64]
    os: [darwin]

  '@esbuild/darwin-x64@0.19.12':
    resolution: {integrity: sha512-hKoVkKzFiToTgn+41qGhsUJXFlIjxI/jSYeZf3ugemDYZldIXIxhvwN6erJGlX4t5h417iFuheZ7l+YVn05N3A==}
    engines: {node: '>=12'}
    cpu: [x64]
    os: [darwin]

  '@esbuild/darwin-x64@0.25.0':
    resolution: {integrity: sha512-DgDaYsPWFTS4S3nWpFcMn/33ZZwAAeAFKNHNa1QN0rI4pUjgqf0f7ONmXf6d22tqTY+H9FNdgeaAa+YIFUn2Rg==}
    engines: {node: '>=18'}
    cpu: [x64]
    os: [darwin]

  '@esbuild/freebsd-arm64@0.18.20':
    resolution: {integrity: sha512-yqDQHy4QHevpMAaxhhIwYPMv1NECwOvIpGCZkECn8w2WFHXjEwrBn3CeNIYsibZ/iZEUemj++M26W3cNR5h+Tw==}
    engines: {node: '>=12'}
    cpu: [arm64]
    os: [freebsd]

  '@esbuild/freebsd-arm64@0.19.12':
    resolution: {integrity: sha512-4aRvFIXmwAcDBw9AueDQ2YnGmz5L6obe5kmPT8Vd+/+x/JMVKCgdcRwH6APrbpNXsPz+K653Qg8HB/oXvXVukA==}
    engines: {node: '>=12'}
    cpu: [arm64]
    os: [freebsd]

  '@esbuild/freebsd-arm64@0.25.0':
    resolution: {integrity: sha512-VN4ocxy6dxefN1MepBx/iD1dH5K8qNtNe227I0mnTRjry8tj5MRk4zprLEdG8WPyAPb93/e4pSgi1SoHdgOa4w==}
    engines: {node: '>=18'}
    cpu: [arm64]
    os: [freebsd]

  '@esbuild/freebsd-x64@0.18.20':
    resolution: {integrity: sha512-tgWRPPuQsd3RmBZwarGVHZQvtzfEBOreNuxEMKFcd5DaDn2PbBxfwLcj4+aenoh7ctXcbXmOQIn8HI6mCSw5MQ==}
    engines: {node: '>=12'}
    cpu: [x64]
    os: [freebsd]

  '@esbuild/freebsd-x64@0.19.12':
    resolution: {integrity: sha512-EYoXZ4d8xtBoVN7CEwWY2IN4ho76xjYXqSXMNccFSx2lgqOG/1TBPW0yPx1bJZk94qu3tX0fycJeeQsKovA8gg==}
    engines: {node: '>=12'}
    cpu: [x64]
    os: [freebsd]

  '@esbuild/freebsd-x64@0.25.0':
    resolution: {integrity: sha512-mrSgt7lCh07FY+hDD1TxiTyIHyttn6vnjesnPoVDNmDfOmggTLXRv8Id5fNZey1gl/V2dyVK1VXXqVsQIiAk+A==}
    engines: {node: '>=18'}
    cpu: [x64]
    os: [freebsd]

  '@esbuild/linux-arm64@0.18.20':
    resolution: {integrity: sha512-2YbscF+UL7SQAVIpnWvYwM+3LskyDmPhe31pE7/aoTMFKKzIc9lLbyGUpmmb8a8AixOL61sQ/mFh3jEjHYFvdA==}
    engines: {node: '>=12'}
    cpu: [arm64]
    os: [linux]

  '@esbuild/linux-arm64@0.19.12':
    resolution: {integrity: sha512-EoTjyYyLuVPfdPLsGVVVC8a0p1BFFvtpQDB/YLEhaXyf/5bczaGeN15QkR+O4S5LeJ92Tqotve7i1jn35qwvdA==}
    engines: {node: '>=12'}
    cpu: [arm64]
    os: [linux]

  '@esbuild/linux-arm64@0.25.0':
    resolution: {integrity: sha512-9QAQjTWNDM/Vk2bgBl17yWuZxZNQIF0OUUuPZRKoDtqF2k4EtYbpyiG5/Dk7nqeK6kIJWPYldkOcBqjXjrUlmg==}
    engines: {node: '>=18'}
    cpu: [arm64]
    os: [linux]

  '@esbuild/linux-arm@0.18.20':
    resolution: {integrity: sha512-/5bHkMWnq1EgKr1V+Ybz3s1hWXok7mDFUMQ4cG10AfW3wL02PSZi5kFpYKrptDsgb2WAJIvRcDm+qIvXf/apvg==}
    engines: {node: '>=12'}
    cpu: [arm]
    os: [linux]

  '@esbuild/linux-arm@0.19.12':
    resolution: {integrity: sha512-J5jPms//KhSNv+LO1S1TX1UWp1ucM6N6XuL6ITdKWElCu8wXP72l9MM0zDTzzeikVyqFE6U8YAV9/tFyj0ti+w==}
    engines: {node: '>=12'}
    cpu: [arm]
    os: [linux]

  '@esbuild/linux-arm@0.25.0':
    resolution: {integrity: sha512-vkB3IYj2IDo3g9xX7HqhPYxVkNQe8qTK55fraQyTzTX/fxaDtXiEnavv9geOsonh2Fd2RMB+i5cbhu2zMNWJwg==}
    engines: {node: '>=18'}
    cpu: [arm]
    os: [linux]

  '@esbuild/linux-ia32@0.18.20':
    resolution: {integrity: sha512-P4etWwq6IsReT0E1KHU40bOnzMHoH73aXp96Fs8TIT6z9Hu8G6+0SHSw9i2isWrD2nbx2qo5yUqACgdfVGx7TA==}
    engines: {node: '>=12'}
    cpu: [ia32]
    os: [linux]

  '@esbuild/linux-ia32@0.19.12':
    resolution: {integrity: sha512-Thsa42rrP1+UIGaWz47uydHSBOgTUnwBwNq59khgIwktK6x60Hivfbux9iNR0eHCHzOLjLMLfUMLCypBkZXMHA==}
    engines: {node: '>=12'}
    cpu: [ia32]
    os: [linux]

  '@esbuild/linux-ia32@0.25.0':
    resolution: {integrity: sha512-43ET5bHbphBegyeqLb7I1eYn2P/JYGNmzzdidq/w0T8E2SsYL1U6un2NFROFRg1JZLTzdCoRomg8Rvf9M6W6Gg==}
    engines: {node: '>=18'}
    cpu: [ia32]
    os: [linux]

  '@esbuild/linux-loong64@0.18.20':
    resolution: {integrity: sha512-nXW8nqBTrOpDLPgPY9uV+/1DjxoQ7DoB2N8eocyq8I9XuqJ7BiAMDMf9n1xZM9TgW0J8zrquIb/A7s3BJv7rjg==}
    engines: {node: '>=12'}
    cpu: [loong64]
    os: [linux]

  '@esbuild/linux-loong64@0.19.12':
    resolution: {integrity: sha512-LiXdXA0s3IqRRjm6rV6XaWATScKAXjI4R4LoDlvO7+yQqFdlr1Bax62sRwkVvRIrwXxvtYEHHI4dm50jAXkuAA==}
    engines: {node: '>=12'}
    cpu: [loong64]
    os: [linux]

  '@esbuild/linux-loong64@0.25.0':
    resolution: {integrity: sha512-fC95c/xyNFueMhClxJmeRIj2yrSMdDfmqJnyOY4ZqsALkDrrKJfIg5NTMSzVBr5YW1jf+l7/cndBfP3MSDpoHw==}
    engines: {node: '>=18'}
    cpu: [loong64]
    os: [linux]

  '@esbuild/linux-mips64el@0.18.20':
    resolution: {integrity: sha512-d5NeaXZcHp8PzYy5VnXV3VSd2D328Zb+9dEq5HE6bw6+N86JVPExrA6O68OPwobntbNJ0pzCpUFZTo3w0GyetQ==}
    engines: {node: '>=12'}
    cpu: [mips64el]
    os: [linux]

  '@esbuild/linux-mips64el@0.19.12':
    resolution: {integrity: sha512-fEnAuj5VGTanfJ07ff0gOA6IPsvrVHLVb6Lyd1g2/ed67oU1eFzL0r9WL7ZzscD+/N6i3dWumGE1Un4f7Amf+w==}
    engines: {node: '>=12'}
    cpu: [mips64el]
    os: [linux]

  '@esbuild/linux-mips64el@0.25.0':
    resolution: {integrity: sha512-nkAMFju7KDW73T1DdH7glcyIptm95a7Le8irTQNO/qtkoyypZAnjchQgooFUDQhNAy4iu08N79W4T4pMBwhPwQ==}
    engines: {node: '>=18'}
    cpu: [mips64el]
    os: [linux]

  '@esbuild/linux-ppc64@0.18.20':
    resolution: {integrity: sha512-WHPyeScRNcmANnLQkq6AfyXRFr5D6N2sKgkFo2FqguP44Nw2eyDlbTdZwd9GYk98DZG9QItIiTlFLHJHjxP3FA==}
    engines: {node: '>=12'}
    cpu: [ppc64]
    os: [linux]

  '@esbuild/linux-ppc64@0.19.12':
    resolution: {integrity: sha512-nYJA2/QPimDQOh1rKWedNOe3Gfc8PabU7HT3iXWtNUbRzXS9+vgB0Fjaqr//XNbd82mCxHzik2qotuI89cfixg==}
    engines: {node: '>=12'}
    cpu: [ppc64]
    os: [linux]

  '@esbuild/linux-ppc64@0.25.0':
    resolution: {integrity: sha512-NhyOejdhRGS8Iwv+KKR2zTq2PpysF9XqY+Zk77vQHqNbo/PwZCzB5/h7VGuREZm1fixhs4Q/qWRSi5zmAiO4Fw==}
    engines: {node: '>=18'}
    cpu: [ppc64]
    os: [linux]

  '@esbuild/linux-riscv64@0.18.20':
    resolution: {integrity: sha512-WSxo6h5ecI5XH34KC7w5veNnKkju3zBRLEQNY7mv5mtBmrP/MjNBCAlsM2u5hDBlS3NGcTQpoBvRzqBcRtpq1A==}
    engines: {node: '>=12'}
    cpu: [riscv64]
    os: [linux]

  '@esbuild/linux-riscv64@0.19.12':
    resolution: {integrity: sha512-2MueBrlPQCw5dVJJpQdUYgeqIzDQgw3QtiAHUC4RBz9FXPrskyyU3VI1hw7C0BSKB9OduwSJ79FTCqtGMWqJHg==}
    engines: {node: '>=12'}
    cpu: [riscv64]
    os: [linux]

  '@esbuild/linux-riscv64@0.25.0':
    resolution: {integrity: sha512-5S/rbP5OY+GHLC5qXp1y/Mx//e92L1YDqkiBbO9TQOvuFXM+iDqUNG5XopAnXoRH3FjIUDkeGcY1cgNvnXp/kA==}
    engines: {node: '>=18'}
    cpu: [riscv64]
    os: [linux]

  '@esbuild/linux-s390x@0.18.20':
    resolution: {integrity: sha512-+8231GMs3mAEth6Ja1iK0a1sQ3ohfcpzpRLH8uuc5/KVDFneH6jtAJLFGafpzpMRO6DzJ6AvXKze9LfFMrIHVQ==}
    engines: {node: '>=12'}
    cpu: [s390x]
    os: [linux]

  '@esbuild/linux-s390x@0.19.12':
    resolution: {integrity: sha512-+Pil1Nv3Umes4m3AZKqA2anfhJiVmNCYkPchwFJNEJN5QxmTs1uzyy4TvmDrCRNT2ApwSari7ZIgrPeUx4UZDg==}
    engines: {node: '>=12'}
    cpu: [s390x]
    os: [linux]

  '@esbuild/linux-s390x@0.25.0':
    resolution: {integrity: sha512-XM2BFsEBz0Fw37V0zU4CXfcfuACMrppsMFKdYY2WuTS3yi8O1nFOhil/xhKTmE1nPmVyvQJjJivgDT+xh8pXJA==}
    engines: {node: '>=18'}
    cpu: [s390x]
    os: [linux]

  '@esbuild/linux-x64@0.18.20':
    resolution: {integrity: sha512-UYqiqemphJcNsFEskc73jQ7B9jgwjWrSayxawS6UVFZGWrAAtkzjxSqnoclCXxWtfwLdzU+vTpcNYhpn43uP1w==}
    engines: {node: '>=12'}
    cpu: [x64]
    os: [linux]

  '@esbuild/linux-x64@0.19.12':
    resolution: {integrity: sha512-B71g1QpxfwBvNrfyJdVDexenDIt1CiDN1TIXLbhOw0KhJzE78KIFGX6OJ9MrtC0oOqMWf+0xop4qEU8JrJTwCg==}
    engines: {node: '>=12'}
    cpu: [x64]
    os: [linux]

  '@esbuild/linux-x64@0.25.0':
    resolution: {integrity: sha512-9yl91rHw/cpwMCNytUDxwj2XjFpxML0y9HAOH9pNVQDpQrBxHy01Dx+vaMu0N1CKa/RzBD2hB4u//nfc+Sd3Cw==}
    engines: {node: '>=18'}
    cpu: [x64]
    os: [linux]

  '@esbuild/netbsd-arm64@0.25.0':
    resolution: {integrity: sha512-RuG4PSMPFfrkH6UwCAqBzauBWTygTvb1nxWasEJooGSJ/NwRw7b2HOwyRTQIU97Hq37l3npXoZGYMy3b3xYvPw==}
    engines: {node: '>=18'}
    cpu: [arm64]
    os: [netbsd]

  '@esbuild/netbsd-x64@0.18.20':
    resolution: {integrity: sha512-iO1c++VP6xUBUmltHZoMtCUdPlnPGdBom6IrO4gyKPFFVBKioIImVooR5I83nTew5UOYrk3gIJhbZh8X44y06A==}
    engines: {node: '>=12'}
    cpu: [x64]
    os: [netbsd]

  '@esbuild/netbsd-x64@0.19.12':
    resolution: {integrity: sha512-3ltjQ7n1owJgFbuC61Oj++XhtzmymoCihNFgT84UAmJnxJfm4sYCiSLTXZtE00VWYpPMYc+ZQmB6xbSdVh0JWA==}
    engines: {node: '>=12'}
    cpu: [x64]
    os: [netbsd]

  '@esbuild/netbsd-x64@0.25.0':
    resolution: {integrity: sha512-jl+qisSB5jk01N5f7sPCsBENCOlPiS/xptD5yxOx2oqQfyourJwIKLRA2yqWdifj3owQZCL2sn6o08dBzZGQzA==}
    engines: {node: '>=18'}
    cpu: [x64]
    os: [netbsd]

  '@esbuild/openbsd-arm64@0.25.0':
    resolution: {integrity: sha512-21sUNbq2r84YE+SJDfaQRvdgznTD8Xc0oc3p3iW/a1EVWeNj/SdUCbm5U0itZPQYRuRTW20fPMWMpcrciH2EJw==}
    engines: {node: '>=18'}
    cpu: [arm64]
    os: [openbsd]

  '@esbuild/openbsd-x64@0.18.20':
    resolution: {integrity: sha512-e5e4YSsuQfX4cxcygw/UCPIEP6wbIL+se3sxPdCiMbFLBWu0eiZOJ7WoD+ptCLrmjZBK1Wk7I6D/I3NglUGOxg==}
    engines: {node: '>=12'}
    cpu: [x64]
    os: [openbsd]

  '@esbuild/openbsd-x64@0.19.12':
    resolution: {integrity: sha512-RbrfTB9SWsr0kWmb9srfF+L933uMDdu9BIzdA7os2t0TXhCRjrQyCeOt6wVxr79CKD4c+p+YhCj31HBkYcXebw==}
    engines: {node: '>=12'}
    cpu: [x64]
    os: [openbsd]

  '@esbuild/openbsd-x64@0.25.0':
    resolution: {integrity: sha512-2gwwriSMPcCFRlPlKx3zLQhfN/2WjJ2NSlg5TKLQOJdV0mSxIcYNTMhk3H3ulL/cak+Xj0lY1Ym9ysDV1igceg==}
    engines: {node: '>=18'}
    cpu: [x64]
    os: [openbsd]

  '@esbuild/sunos-x64@0.18.20':
    resolution: {integrity: sha512-kDbFRFp0YpTQVVrqUd5FTYmWo45zGaXe0X8E1G/LKFC0v8x0vWrhOWSLITcCn63lmZIxfOMXtCfti/RxN/0wnQ==}
    engines: {node: '>=12'}
    cpu: [x64]
    os: [sunos]

  '@esbuild/sunos-x64@0.19.12':
    resolution: {integrity: sha512-HKjJwRrW8uWtCQnQOz9qcU3mUZhTUQvi56Q8DPTLLB+DawoiQdjsYq+j+D3s9I8VFtDr+F9CjgXKKC4ss89IeA==}
    engines: {node: '>=12'}
    cpu: [x64]
    os: [sunos]

  '@esbuild/sunos-x64@0.25.0':
    resolution: {integrity: sha512-bxI7ThgLzPrPz484/S9jLlvUAHYMzy6I0XiU1ZMeAEOBcS0VePBFxh1JjTQt3Xiat5b6Oh4x7UC7IwKQKIJRIg==}
    engines: {node: '>=18'}
    cpu: [x64]
    os: [sunos]

  '@esbuild/win32-arm64@0.18.20':
    resolution: {integrity: sha512-ddYFR6ItYgoaq4v4JmQQaAI5s7npztfV4Ag6NrhiaW0RrnOXqBkgwZLofVTlq1daVTQNhtI5oieTvkRPfZrePg==}
    engines: {node: '>=12'}
    cpu: [arm64]
    os: [win32]

  '@esbuild/win32-arm64@0.19.12':
    resolution: {integrity: sha512-URgtR1dJnmGvX864pn1B2YUYNzjmXkuJOIqG2HdU62MVS4EHpU2946OZoTMnRUHklGtJdJZ33QfzdjGACXhn1A==}
    engines: {node: '>=12'}
    cpu: [arm64]
    os: [win32]

  '@esbuild/win32-arm64@0.25.0':
    resolution: {integrity: sha512-ZUAc2YK6JW89xTbXvftxdnYy3m4iHIkDtK3CLce8wg8M2L+YZhIvO1DKpxrd0Yr59AeNNkTiic9YLf6FTtXWMw==}
    engines: {node: '>=18'}
    cpu: [arm64]
    os: [win32]

  '@esbuild/win32-ia32@0.18.20':
    resolution: {integrity: sha512-Wv7QBi3ID/rROT08SABTS7eV4hX26sVduqDOTe1MvGMjNd3EjOz4b7zeexIR62GTIEKrfJXKL9LFxTYgkyeu7g==}
    engines: {node: '>=12'}
    cpu: [ia32]
    os: [win32]

  '@esbuild/win32-ia32@0.19.12':
    resolution: {integrity: sha512-+ZOE6pUkMOJfmxmBZElNOx72NKpIa/HFOMGzu8fqzQJ5kgf6aTGrcJaFsNiVMH4JKpMipyK+7k0n2UXN7a8YKQ==}
    engines: {node: '>=12'}
    cpu: [ia32]
    os: [win32]

  '@esbuild/win32-ia32@0.25.0':
    resolution: {integrity: sha512-eSNxISBu8XweVEWG31/JzjkIGbGIJN/TrRoiSVZwZ6pkC6VX4Im/WV2cz559/TXLcYbcrDN8JtKgd9DJVIo8GA==}
    engines: {node: '>=18'}
    cpu: [ia32]
    os: [win32]

  '@esbuild/win32-x64@0.18.20':
    resolution: {integrity: sha512-kTdfRcSiDfQca/y9QIkng02avJ+NCaQvrMejlsB3RRv5sE9rRoeBPISaZpKxHELzRxZyLvNts1P27W3wV+8geQ==}
    engines: {node: '>=12'}
    cpu: [x64]
    os: [win32]

  '@esbuild/win32-x64@0.19.12':
    resolution: {integrity: sha512-T1QyPSDCyMXaO3pzBkF96E8xMkiRYbUEZADd29SyPGabqxMViNoii+NcK7eWJAEoU6RZyEm5lVSIjTmcdoB9HA==}
    engines: {node: '>=12'}
    cpu: [x64]
    os: [win32]

  '@esbuild/win32-x64@0.25.0':
    resolution: {integrity: sha512-ZENoHJBxA20C2zFzh6AI4fT6RraMzjYw4xKWemRTRmRVtN9c5DcH9r/f2ihEkMjOW5eGgrwCslG/+Y/3bL+DHQ==}
    engines: {node: '>=18'}
    cpu: [x64]
    os: [win32]

  '@floating-ui/core@1.6.9':
    resolution: {integrity: sha512-uMXCuQ3BItDUbAMhIXw7UPXRfAlOAvZzdK9BWpE60MCn+Svt3aLn9jsPTi/WNGlRUu2uI0v5S7JiIUsbsvh3fw==}

  '@floating-ui/dom@1.6.13':
    resolution: {integrity: sha512-umqzocjDgNRGTuO7Q8CU32dkHkECqI8ZdMZ5Swb6QAM0t5rnlrN3lGo1hdpscRd3WS8T6DKYK4ephgIH9iRh3w==}

  '@floating-ui/react-dom@2.1.2':
    resolution: {integrity: sha512-06okr5cgPzMNBy+Ycse2A6udMi4bqwW/zgBF/rwjcNqWkyr82Mcg8b0vjX8OJpZFy/FKjJmw6wV7t44kK6kW7A==}
    peerDependencies:
      react: '>=16.8.0'
      react-dom: '>=16.8.0'

  '@floating-ui/utils@0.2.9':
    resolution: {integrity: sha512-MDWhGtE+eHw5JW7lq4qhc5yRLS11ERl1c7Z6Xd0a58DozHES6EnNNwUWbMiG4J9Cgj053Bhk8zvlhFYKVhULwg==}

  '@hono/node-server@1.13.7':
    resolution: {integrity: sha512-kTfUMsoloVKtRA2fLiGSd9qBddmru9KadNyhJCwgKBxTiNkaAJEwkVN9KV/rS4HtmmNRtUh6P+YpmjRMl0d9vQ==}
    engines: {node: '>=18.14.1'}
    peerDependencies:
      hono: ^4

  '@img/sharp-darwin-arm64@0.33.5':
    resolution: {integrity: sha512-UT4p+iz/2H4twwAoLCqfA9UH5pI6DggwKEGuaPy7nCVQ8ZsiY5PIcrRvD1DzuY3qYL07NtIQcWnBSY/heikIFQ==}
    engines: {node: ^18.17.0 || ^20.3.0 || >=21.0.0}
    cpu: [arm64]
    os: [darwin]

  '@img/sharp-darwin-x64@0.33.5':
    resolution: {integrity: sha512-fyHac4jIc1ANYGRDxtiqelIbdWkIuQaI84Mv45KvGRRxSAa7o7d1ZKAOBaYbnepLC1WqxfpimdeWfvqqSGwR2Q==}
    engines: {node: ^18.17.0 || ^20.3.0 || >=21.0.0}
    cpu: [x64]
    os: [darwin]

  '@img/sharp-libvips-darwin-arm64@1.0.4':
    resolution: {integrity: sha512-XblONe153h0O2zuFfTAbQYAX2JhYmDHeWikp1LM9Hul9gVPjFY427k6dFEcOL72O01QxQsWi761svJ/ev9xEDg==}
    cpu: [arm64]
    os: [darwin]

  '@img/sharp-libvips-darwin-x64@1.0.4':
    resolution: {integrity: sha512-xnGR8YuZYfJGmWPvmlunFaWJsb9T/AO2ykoP3Fz/0X5XV2aoYBPkX6xqCQvUTKKiLddarLaxpzNe+b1hjeWHAQ==}
    cpu: [x64]
    os: [darwin]

  '@img/sharp-libvips-linux-arm64@1.0.4':
    resolution: {integrity: sha512-9B+taZ8DlyyqzZQnoeIvDVR/2F4EbMepXMc/NdVbkzsJbzkUjhXv/70GQJ7tdLA4YJgNP25zukcxpX2/SueNrA==}
    cpu: [arm64]
    os: [linux]

  '@img/sharp-libvips-linux-arm@1.0.5':
    resolution: {integrity: sha512-gvcC4ACAOPRNATg/ov8/MnbxFDJqf/pDePbBnuBDcjsI8PssmjoKMAz4LtLaVi+OnSb5FK/yIOamqDwGmXW32g==}
    cpu: [arm]
    os: [linux]

  '@img/sharp-libvips-linux-s390x@1.0.4':
    resolution: {integrity: sha512-u7Wz6ntiSSgGSGcjZ55im6uvTrOxSIS8/dgoVMoiGE9I6JAfU50yH5BoDlYA1tcuGS7g/QNtetJnxA6QEsCVTA==}
    cpu: [s390x]
    os: [linux]

  '@img/sharp-libvips-linux-x64@1.0.4':
    resolution: {integrity: sha512-MmWmQ3iPFZr0Iev+BAgVMb3ZyC4KeFc3jFxnNbEPas60e1cIfevbtuyf9nDGIzOaW9PdnDciJm+wFFaTlj5xYw==}
    cpu: [x64]
    os: [linux]

  '@img/sharp-libvips-linuxmusl-arm64@1.0.4':
    resolution: {integrity: sha512-9Ti+BbTYDcsbp4wfYib8Ctm1ilkugkA/uscUn6UXK1ldpC1JjiXbLfFZtRlBhjPZ5o1NCLiDbg8fhUPKStHoTA==}
    cpu: [arm64]
    os: [linux]

  '@img/sharp-libvips-linuxmusl-x64@1.0.4':
    resolution: {integrity: sha512-viYN1KX9m+/hGkJtvYYp+CCLgnJXwiQB39damAO7WMdKWlIhmYTfHjwSbQeUK/20vY154mwezd9HflVFM1wVSw==}
    cpu: [x64]
    os: [linux]

  '@img/sharp-linux-arm64@0.33.5':
    resolution: {integrity: sha512-JMVv+AMRyGOHtO1RFBiJy/MBsgz0x4AWrT6QoEVVTyh1E39TrCUpTRI7mx9VksGX4awWASxqCYLCV4wBZHAYxA==}
    engines: {node: ^18.17.0 || ^20.3.0 || >=21.0.0}
    cpu: [arm64]
    os: [linux]

  '@img/sharp-linux-arm@0.33.5':
    resolution: {integrity: sha512-JTS1eldqZbJxjvKaAkxhZmBqPRGmxgu+qFKSInv8moZ2AmT5Yib3EQ1c6gp493HvrvV8QgdOXdyaIBrhvFhBMQ==}
    engines: {node: ^18.17.0 || ^20.3.0 || >=21.0.0}
    cpu: [arm]
    os: [linux]

  '@img/sharp-linux-s390x@0.33.5':
    resolution: {integrity: sha512-y/5PCd+mP4CA/sPDKl2961b+C9d+vPAveS33s6Z3zfASk2j5upL6fXVPZi7ztePZ5CuH+1kW8JtvxgbuXHRa4Q==}
    engines: {node: ^18.17.0 || ^20.3.0 || >=21.0.0}
    cpu: [s390x]
    os: [linux]

  '@img/sharp-linux-x64@0.33.5':
    resolution: {integrity: sha512-opC+Ok5pRNAzuvq1AG0ar+1owsu842/Ab+4qvU879ippJBHvyY5n2mxF1izXqkPYlGuP/M556uh53jRLJmzTWA==}
    engines: {node: ^18.17.0 || ^20.3.0 || >=21.0.0}
    cpu: [x64]
    os: [linux]

  '@img/sharp-linuxmusl-arm64@0.33.5':
    resolution: {integrity: sha512-XrHMZwGQGvJg2V/oRSUfSAfjfPxO+4DkiRh6p2AFjLQztWUuY/o8Mq0eMQVIY7HJ1CDQUJlxGGZRw1a5bqmd1g==}
    engines: {node: ^18.17.0 || ^20.3.0 || >=21.0.0}
    cpu: [arm64]
    os: [linux]

  '@img/sharp-linuxmusl-x64@0.33.5':
    resolution: {integrity: sha512-WT+d/cgqKkkKySYmqoZ8y3pxx7lx9vVejxW/W4DOFMYVSkErR+w7mf2u8m/y4+xHe7yY9DAXQMWQhpnMuFfScw==}
    engines: {node: ^18.17.0 || ^20.3.0 || >=21.0.0}
    cpu: [x64]
    os: [linux]

  '@img/sharp-wasm32@0.33.5':
    resolution: {integrity: sha512-ykUW4LVGaMcU9lu9thv85CbRMAwfeadCJHRsg2GmeRa/cJxsVY9Rbd57JcMxBkKHag5U/x7TSBpScF4U8ElVzg==}
    engines: {node: ^18.17.0 || ^20.3.0 || >=21.0.0}
    cpu: [wasm32]

  '@img/sharp-win32-ia32@0.33.5':
    resolution: {integrity: sha512-T36PblLaTwuVJ/zw/LaH0PdZkRz5rd3SmMHX8GSmR7vtNSP5Z6bQkExdSK7xGWyxLw4sUknBuugTelgw2faBbQ==}
    engines: {node: ^18.17.0 || ^20.3.0 || >=21.0.0}
    cpu: [ia32]
    os: [win32]

  '@img/sharp-win32-x64@0.33.5':
    resolution: {integrity: sha512-MpY/o8/8kj+EcnxwvrP4aTJSWw/aZ7JIGR4aBeZkZw5B7/Jn+tY9/VNwtcoGmdT7GfggGIU4kygOMSbYnOrAbg==}
    engines: {node: ^18.17.0 || ^20.3.0 || >=21.0.0}
    cpu: [x64]
    os: [win32]

  '@isaacs/cliui@8.0.2':
    resolution: {integrity: sha512-O8jcjabXaleOG9DQ0+ARXWZBTfnP4WNAqzuiJK7ll44AmxGKv/J2M4TPjxjY3znBCfvBXFzucm1twdyFybFqEA==}
    engines: {node: '>=12'}

  '@jridgewell/gen-mapping@0.3.8':
    resolution: {integrity: sha512-imAbBGkb+ebQyxKgzv5Hu2nmROxoDOXHh80evxdoXNOrvAnVx7zimzc1Oo5h9RlfV4vPXaE2iM5pOFbvOCClWA==}
    engines: {node: '>=6.0.0'}

  '@jridgewell/resolve-uri@3.1.2':
    resolution: {integrity: sha512-bRISgCIjP20/tbWSPWMEi54QVPRZExkuD9lJL+UIxUKtwVJA8wW1Trb1jMs1RFXo1CBTNZ/5hpC9QvmKWdopKw==}
    engines: {node: '>=6.0.0'}

  '@jridgewell/set-array@1.2.1':
    resolution: {integrity: sha512-R8gLRTZeyp03ymzP/6Lil/28tGeGEzhx1q2k703KGWRAI1VdvPIXdG70VJc2pAMw3NA6JKL5hhFu1sJX0Mnn/A==}
    engines: {node: '>=6.0.0'}

  '@jridgewell/sourcemap-codec@1.5.0':
    resolution: {integrity: sha512-gv3ZRaISU3fjPAgNsriBRqGWQL6quFx04YMPW/zD8XMLsU32mhCCbfbO6KZFLjvYpCZ8zyDEgqsgf+PwPaM7GQ==}

  '@jridgewell/trace-mapping@0.3.25':
    resolution: {integrity: sha512-vNk6aEwybGtawWmy/PzwnGDOjCkLWSD2wqvjGGAgOAwCGWySYXfYoxt00IJkTF+8Lb57DwOb3Aa0o9CApepiYQ==}

  '@jridgewell/trace-mapping@0.3.9':
    resolution: {integrity: sha512-3Belt6tdc8bPgAtbcmdtNJlirVoTmEb5e2gC94PnkwEW9jI6CAHUeoG85tjWP5WquqfavoMtMwiG4P926ZKKuQ==}

  '@jsdevtools/ono@7.1.3':
    resolution: {integrity: sha512-4JQNk+3mVzK3xh2rqd6RB4J46qUR19azEHBneZyTZM+c456qOrbbM/5xcR8huNCCcbVt7+UmizG6GuUvPvKUYg==}

  '@manypkg/find-root@1.1.0':
    resolution: {integrity: sha512-mki5uBvhHzO8kYYix/WRy2WX8S3B5wdVSc9D6KcU5lQNglP2yt58/VfLuAK49glRXChosY8ap2oJ1qgma3GUVA==}

  '@manypkg/get-packages@1.1.3':
    resolution: {integrity: sha512-fo+QhuU3qE/2TQMQmbVMqaQ6EWbMhi4ABWP+O4AM1NqPBuy0OrApV5LO6BrrgnhtAHS2NH6RrVk9OL181tTi8A==}

  '@neon-rs/load@0.1.82':
    resolution: {integrity: sha512-H4Gu2o5kPp+JOEhRrOQCnJnf7X6sv9FBLttM/wSbb4efsgFWeHzfU/ItZ01E5qqEk+U6QGdeVO7lxXIAtYHr5A==}

  '@next/env@15.2.4':
    resolution: {integrity: sha512-+SFtMgoiYP3WoSswuNmxJOCwi06TdWE733D+WPjpXIe4LXGULwEaofiiAy6kbS0+XjM5xF5n3lKuBwN2SnqD9g==}

  '@next/swc-darwin-arm64@15.2.4':
    resolution: {integrity: sha512-1AnMfs655ipJEDC/FHkSr0r3lXBgpqKo4K1kiwfUf3iE68rDFXZ1TtHdMvf7D0hMItgDZ7Vuq3JgNMbt/+3bYw==}
    engines: {node: '>= 10'}
    cpu: [arm64]
    os: [darwin]

  '@next/swc-darwin-x64@15.2.4':
    resolution: {integrity: sha512-3qK2zb5EwCwxnO2HeO+TRqCubeI/NgCe+kL5dTJlPldV/uwCnUgC7VbEzgmxbfrkbjehL4H9BPztWOEtsoMwew==}
    engines: {node: '>= 10'}
    cpu: [x64]
    os: [darwin]

  '@next/swc-linux-arm64-gnu@15.2.4':
    resolution: {integrity: sha512-HFN6GKUcrTWvem8AZN7tT95zPb0GUGv9v0d0iyuTb303vbXkkbHDp/DxufB04jNVD+IN9yHy7y/6Mqq0h0YVaQ==}
    engines: {node: '>= 10'}
    cpu: [arm64]
    os: [linux]

  '@next/swc-linux-arm64-musl@15.2.4':
    resolution: {integrity: sha512-Oioa0SORWLwi35/kVB8aCk5Uq+5/ZIumMK1kJV+jSdazFm2NzPDztsefzdmzzpx5oGCJ6FkUC7vkaUseNTStNA==}
    engines: {node: '>= 10'}
    cpu: [arm64]
    os: [linux]

  '@next/swc-linux-x64-gnu@15.2.4':
    resolution: {integrity: sha512-yb5WTRaHdkgOqFOZiu6rHV1fAEK0flVpaIN2HB6kxHVSy/dIajWbThS7qON3W9/SNOH2JWkVCyulgGYekMePuw==}
    engines: {node: '>= 10'}
    cpu: [x64]
    os: [linux]

  '@next/swc-linux-x64-musl@15.2.4':
    resolution: {integrity: sha512-Dcdv/ix6srhkM25fgXiyOieFUkz+fOYkHlydWCtB0xMST6X9XYI3yPDKBZt1xuhOytONsIFJFB08xXYsxUwJLw==}
    engines: {node: '>= 10'}
    cpu: [x64]
    os: [linux]

  '@next/swc-win32-arm64-msvc@15.2.4':
    resolution: {integrity: sha512-dW0i7eukvDxtIhCYkMrZNQfNicPDExt2jPb9AZPpL7cfyUo7QSNl1DjsHjmmKp6qNAqUESyT8YFl/Aw91cNJJg==}
    engines: {node: '>= 10'}
    cpu: [arm64]
    os: [win32]

  '@next/swc-win32-x64-msvc@15.2.4':
    resolution: {integrity: sha512-SbnWkJmkS7Xl3kre8SdMF6F/XDh1DTFEhp0jRTj/uB8iPKoU2bb2NDfcu+iifv1+mxQEd1g2vvSxcZbXSKyWiQ==}
    engines: {node: '>= 10'}
    cpu: [x64]
    os: [win32]

  '@nodelib/fs.scandir@2.1.5':
    resolution: {integrity: sha512-vq24Bq3ym5HEQm2NKCr3yXDwjc7vTsEThRDnkp2DK9p1uqLR+DHurm/NOTo0KG7HYHU7eppKZj3MyqYuMBf62g==}
    engines: {node: '>= 8'}

  '@nodelib/fs.stat@2.0.5':
    resolution: {integrity: sha512-RkhPPp2zrqDAQA/2jNhnztcPAlv64XdhIp7a7454A5ovI7Bukxgt7MX7udwAu3zg1DcpPU0rz3VV1SeaqvY4+A==}
    engines: {node: '>= 8'}

  '@nodelib/fs.walk@1.2.8':
    resolution: {integrity: sha512-oGB+UxlgWcgQkgwo8GcEGwemoTFt3FIO9ababBmaGwXIoBKZ+GTy0pP185beGg7Llih/NSHSV2XAs1lnznocSg==}
    engines: {node: '>= 8'}

  '@petamoriken/float16@3.9.2':
    resolution: {integrity: sha512-VgffxawQde93xKxT3qap3OH+meZf7VaSB5Sqd4Rqc+FP5alWbpOyan/7tRbOAvynjpG3GpdtAuGU/NdhQpmrog==}

  '@pkgjs/parseargs@0.11.0':
    resolution: {integrity: sha512-+1VkjdD0QBLPodGrJUeqarH8VAIvQODIbwh9XpP5Syisf7YoQgsJKPNFoqqLQlu+VQ/tVSshMR6loPMn8U+dPg==}
    engines: {node: '>=14'}

  '@radix-ui/number@1.1.0':
    resolution: {integrity: sha512-V3gRzhVNU1ldS5XhAPTom1fOIo4ccrjjJgmE+LI2h/WaFpHmx0MQApT+KZHnx8abG6Avtfcz4WoEciMnpFT3HQ==}

  '@radix-ui/primitive@1.1.1':
    resolution: {integrity: sha512-SJ31y+Q/zAyShtXJc8x83i9TYdbAfHZ++tUZnvjJJqFjzsdUnKsxPL6IEtBlxKkU7yzer//GQtZSV4GbldL3YA==}

  '@radix-ui/react-arrow@1.1.2':
    resolution: {integrity: sha512-G+KcpzXHq24iH0uGG/pF8LyzpFJYGD4RfLjCIBfGdSLXvjLHST31RUiRVrupIBMvIppMgSzQ6l66iAxl03tdlg==}
    peerDependencies:
      '@types/react': '*'
      '@types/react-dom': '*'
      react: ^16.8 || ^17.0 || ^18.0 || ^19.0 || ^19.0.0-rc
      react-dom: ^16.8 || ^17.0 || ^18.0 || ^19.0 || ^19.0.0-rc
    peerDependenciesMeta:
      '@types/react':
        optional: true
      '@types/react-dom':
        optional: true

  '@radix-ui/react-collection@1.1.2':
    resolution: {integrity: sha512-9z54IEKRxIa9VityapoEYMuByaG42iSy1ZXlY2KcuLSEtq8x4987/N6m15ppoMffgZX72gER2uHe1D9Y6Unlcw==}
    peerDependencies:
      '@types/react': '*'
      '@types/react-dom': '*'
      react: ^16.8 || ^17.0 || ^18.0 || ^19.0 || ^19.0.0-rc
      react-dom: ^16.8 || ^17.0 || ^18.0 || ^19.0 || ^19.0.0-rc
    peerDependenciesMeta:
      '@types/react':
        optional: true
      '@types/react-dom':
        optional: true

  '@radix-ui/react-compose-refs@1.1.1':
    resolution: {integrity: sha512-Y9VzoRDSJtgFMUCoiZBDVo084VQ5hfpXxVE+NgkdNsjiDBByiImMZKKhxMwCbdHvhlENG6a833CbFkOQvTricw==}
    peerDependencies:
      '@types/react': '*'
      react: ^16.8 || ^17.0 || ^18.0 || ^19.0 || ^19.0.0-rc
    peerDependenciesMeta:
      '@types/react':
        optional: true

  '@radix-ui/react-context@1.1.1':
    resolution: {integrity: sha512-UASk9zi+crv9WteK/NU4PLvOoL3OuE6BWVKNF6hPRBtYBDXQ2u5iu3O59zUlJiTVvkyuycnqrztsHVJwcK9K+Q==}
    peerDependencies:
      '@types/react': '*'
      react: ^16.8 || ^17.0 || ^18.0 || ^19.0 || ^19.0.0-rc
    peerDependenciesMeta:
      '@types/react':
        optional: true

  '@radix-ui/react-direction@1.1.0':
    resolution: {integrity: sha512-BUuBvgThEiAXh2DWu93XsT+a3aWrGqolGlqqw5VU1kG7p/ZH2cuDlM1sRLNnY3QcBS69UIz2mcKhMxDsdewhjg==}
    peerDependencies:
      '@types/react': '*'
      react: ^16.8 || ^17.0 || ^18.0 || ^19.0 || ^19.0.0-rc
    peerDependenciesMeta:
      '@types/react':
        optional: true

  '@radix-ui/react-dismissable-layer@1.1.5':
    resolution: {integrity: sha512-E4TywXY6UsXNRhFrECa5HAvE5/4BFcGyfTyK36gP+pAW1ed7UTK4vKwdr53gAJYwqbfCWC6ATvJa3J3R/9+Qrg==}
    peerDependencies:
      '@types/react': '*'
      '@types/react-dom': '*'
      react: ^16.8 || ^17.0 || ^18.0 || ^19.0 || ^19.0.0-rc
      react-dom: ^16.8 || ^17.0 || ^18.0 || ^19.0 || ^19.0.0-rc
    peerDependenciesMeta:
      '@types/react':
        optional: true
      '@types/react-dom':
        optional: true

  '@radix-ui/react-focus-guards@1.1.1':
    resolution: {integrity: sha512-pSIwfrT1a6sIoDASCSpFwOasEwKTZWDw/iBdtnqKO7v6FeOzYJ7U53cPzYFVR3geGGXgVHaH+CdngrrAzqUGxg==}
    peerDependencies:
      '@types/react': '*'
      react: ^16.8 || ^17.0 || ^18.0 || ^19.0 || ^19.0.0-rc
    peerDependenciesMeta:
      '@types/react':
        optional: true

  '@radix-ui/react-focus-scope@1.1.2':
    resolution: {integrity: sha512-zxwE80FCU7lcXUGWkdt6XpTTCKPitG1XKOwViTxHVKIJhZl9MvIl2dVHeZENCWD9+EdWv05wlaEkRXUykU27RA==}
    peerDependencies:
      '@types/react': '*'
      '@types/react-dom': '*'
      react: ^16.8 || ^17.0 || ^18.0 || ^19.0 || ^19.0.0-rc
      react-dom: ^16.8 || ^17.0 || ^18.0 || ^19.0 || ^19.0.0-rc
    peerDependenciesMeta:
      '@types/react':
        optional: true
      '@types/react-dom':
        optional: true

  '@radix-ui/react-id@1.1.0':
    resolution: {integrity: sha512-EJUrI8yYh7WOjNOqpoJaf1jlFIH2LvtgAl+YcFqNCa+4hj64ZXmPkAKOFs/ukjz3byN6bdb/AVUqHkI8/uWWMA==}
    peerDependencies:
      '@types/react': '*'
      react: ^16.8 || ^17.0 || ^18.0 || ^19.0 || ^19.0.0-rc
    peerDependenciesMeta:
      '@types/react':
        optional: true

  '@radix-ui/react-label@2.1.2':
    resolution: {integrity: sha512-zo1uGMTaNlHehDyFQcDZXRJhUPDuukcnHz0/jnrup0JA6qL+AFpAnty+7VKa9esuU5xTblAZzTGYJKSKaBxBhw==}
    peerDependencies:
      '@types/react': '*'
      '@types/react-dom': '*'
      react: ^16.8 || ^17.0 || ^18.0 || ^19.0 || ^19.0.0-rc
      react-dom: ^16.8 || ^17.0 || ^18.0 || ^19.0 || ^19.0.0-rc
    peerDependenciesMeta:
      '@types/react':
        optional: true
      '@types/react-dom':
        optional: true

  '@radix-ui/react-popper@1.2.2':
    resolution: {integrity: sha512-Rvqc3nOpwseCyj/rgjlJDYAgyfw7OC1tTkKn2ivhaMGcYt8FSBlahHOZak2i3QwkRXUXgGgzeEe2RuqeEHuHgA==}
    peerDependencies:
      '@types/react': '*'
      '@types/react-dom': '*'
      react: ^16.8 || ^17.0 || ^18.0 || ^19.0 || ^19.0.0-rc
      react-dom: ^16.8 || ^17.0 || ^18.0 || ^19.0 || ^19.0.0-rc
    peerDependenciesMeta:
      '@types/react':
        optional: true
      '@types/react-dom':
        optional: true

  '@radix-ui/react-portal@1.1.4':
    resolution: {integrity: sha512-sn2O9k1rPFYVyKd5LAJfo96JlSGVFpa1fS6UuBJfrZadudiw5tAmru+n1x7aMRQ84qDM71Zh1+SzK5QwU0tJfA==}
    peerDependencies:
      '@types/react': '*'
      '@types/react-dom': '*'
      react: ^16.8 || ^17.0 || ^18.0 || ^19.0 || ^19.0.0-rc
      react-dom: ^16.8 || ^17.0 || ^18.0 || ^19.0 || ^19.0.0-rc
    peerDependenciesMeta:
      '@types/react':
        optional: true
      '@types/react-dom':
        optional: true

  '@radix-ui/react-presence@1.1.2':
    resolution: {integrity: sha512-18TFr80t5EVgL9x1SwF/YGtfG+l0BS0PRAlCWBDoBEiDQjeKgnNZRVJp/oVBl24sr3Gbfwc/Qpj4OcWTQMsAEg==}
    peerDependencies:
      '@types/react': '*'
      '@types/react-dom': '*'
      react: ^16.8 || ^17.0 || ^18.0 || ^19.0 || ^19.0.0-rc
      react-dom: ^16.8 || ^17.0 || ^18.0 || ^19.0 || ^19.0.0-rc
    peerDependenciesMeta:
      '@types/react':
        optional: true
      '@types/react-dom':
        optional: true

  '@radix-ui/react-primitive@2.0.2':
    resolution: {integrity: sha512-Ec/0d38EIuvDF+GZjcMU/Ze6MxntVJYO/fRlCPhCaVUyPY9WTalHJw54tp9sXeJo3tlShWpy41vQRgLRGOuz+w==}
    peerDependencies:
      '@types/react': '*'
      '@types/react-dom': '*'
      react: ^16.8 || ^17.0 || ^18.0 || ^19.0 || ^19.0.0-rc
      react-dom: ^16.8 || ^17.0 || ^18.0 || ^19.0 || ^19.0.0-rc
    peerDependenciesMeta:
      '@types/react':
        optional: true
      '@types/react-dom':
        optional: true

  '@radix-ui/react-select@2.1.6':
    resolution: {integrity: sha512-T6ajELxRvTuAMWH0YmRJ1qez+x4/7Nq7QIx7zJ0VK3qaEWdnWpNbEDnmWldG1zBDwqrLy5aLMUWcoGirVj5kMg==}
    peerDependencies:
      '@types/react': '*'
      '@types/react-dom': '*'
      react: ^16.8 || ^17.0 || ^18.0 || ^19.0 || ^19.0.0-rc
      react-dom: ^16.8 || ^17.0 || ^18.0 || ^19.0 || ^19.0.0-rc
    peerDependenciesMeta:
      '@types/react':
        optional: true
      '@types/react-dom':
        optional: true

  '@radix-ui/react-slot@1.1.2':
    resolution: {integrity: sha512-YAKxaiGsSQJ38VzKH86/BPRC4rh+b1Jpa+JneA5LRE7skmLPNAyeG8kPJj/oo4STLvlrs8vkf/iYyc3A5stYCQ==}
    peerDependencies:
      '@types/react': '*'
      react: ^16.8 || ^17.0 || ^18.0 || ^19.0 || ^19.0.0-rc
    peerDependenciesMeta:
      '@types/react':
        optional: true

  '@radix-ui/react-toast@1.2.6':
    resolution: {integrity: sha512-gN4dpuIVKEgpLn1z5FhzT9mYRUitbfZq9XqN/7kkBMUgFTzTG8x/KszWJugJXHcwxckY8xcKDZPz7kG3o6DsUA==}
    peerDependencies:
      '@types/react': '*'
      '@types/react-dom': '*'
      react: ^16.8 || ^17.0 || ^18.0 || ^19.0 || ^19.0.0-rc
      react-dom: ^16.8 || ^17.0 || ^18.0 || ^19.0 || ^19.0.0-rc
    peerDependenciesMeta:
      '@types/react':
        optional: true
      '@types/react-dom':
        optional: true

  '@radix-ui/react-tooltip@1.1.8':
    resolution: {integrity: sha512-YAA2cu48EkJZdAMHC0dqo9kialOcRStbtiY4nJPaht7Ptrhcvpo+eDChaM6BIs8kL6a8Z5l5poiqLnXcNduOkA==}
    peerDependencies:
      '@types/react': '*'
      '@types/react-dom': '*'
      react: ^16.8 || ^17.0 || ^18.0 || ^19.0 || ^19.0.0-rc
      react-dom: ^16.8 || ^17.0 || ^18.0 || ^19.0 || ^19.0.0-rc
    peerDependenciesMeta:
      '@types/react':
        optional: true
      '@types/react-dom':
        optional: true

  '@radix-ui/react-use-callback-ref@1.1.0':
    resolution: {integrity: sha512-CasTfvsy+frcFkbXtSJ2Zu9JHpN8TYKxkgJGWbjiZhFivxaeW7rMeZt7QELGVLaYVfFMsKHjb7Ak0nMEe+2Vfw==}
    peerDependencies:
      '@types/react': '*'
      react: ^16.8 || ^17.0 || ^18.0 || ^19.0 || ^19.0.0-rc
    peerDependenciesMeta:
      '@types/react':
        optional: true

  '@radix-ui/react-use-controllable-state@1.1.0':
    resolution: {integrity: sha512-MtfMVJiSr2NjzS0Aa90NPTnvTSg6C/JLCV7ma0W6+OMV78vd8OyRpID+Ng9LxzsPbLeuBnWBA1Nq30AtBIDChw==}
    peerDependencies:
      '@types/react': '*'
      react: ^16.8 || ^17.0 || ^18.0 || ^19.0 || ^19.0.0-rc
    peerDependenciesMeta:
      '@types/react':
        optional: true

  '@radix-ui/react-use-escape-keydown@1.1.0':
    resolution: {integrity: sha512-L7vwWlR1kTTQ3oh7g1O0CBF3YCyyTj8NmhLR+phShpyA50HCfBFKVJTpshm9PzLiKmehsrQzTYTpX9HvmC9rhw==}
    peerDependencies:
      '@types/react': '*'
      react: ^16.8 || ^17.0 || ^18.0 || ^19.0 || ^19.0.0-rc
    peerDependenciesMeta:
      '@types/react':
        optional: true

  '@radix-ui/react-use-layout-effect@1.1.0':
    resolution: {integrity: sha512-+FPE0rOdziWSrH9athwI1R0HDVbWlEhd+FR+aSDk4uWGmSJ9Z54sdZVDQPZAinJhJXwfT+qnj969mCsT2gfm5w==}
    peerDependencies:
      '@types/react': '*'
      react: ^16.8 || ^17.0 || ^18.0 || ^19.0 || ^19.0.0-rc
    peerDependenciesMeta:
      '@types/react':
        optional: true

  '@radix-ui/react-use-previous@1.1.0':
    resolution: {integrity: sha512-Z/e78qg2YFnnXcW88A4JmTtm4ADckLno6F7OXotmkQfeuCVaKuYzqAATPhVzl3delXE7CxIV8shofPn3jPc5Og==}
    peerDependencies:
      '@types/react': '*'
      react: ^16.8 || ^17.0 || ^18.0 || ^19.0 || ^19.0.0-rc
    peerDependenciesMeta:
      '@types/react':
        optional: true

  '@radix-ui/react-use-rect@1.1.0':
    resolution: {integrity: sha512-0Fmkebhr6PiseyZlYAOtLS+nb7jLmpqTrJyv61Pe68MKYW6OWdRE2kI70TaYY27u7H0lajqM3hSMMLFq18Z7nQ==}
    peerDependencies:
      '@types/react': '*'
      react: ^16.8 || ^17.0 || ^18.0 || ^19.0 || ^19.0.0-rc
    peerDependenciesMeta:
      '@types/react':
        optional: true

  '@radix-ui/react-use-size@1.1.0':
    resolution: {integrity: sha512-XW3/vWuIXHa+2Uwcc2ABSfcCledmXhhQPlGbfcRXbiUQI5Icjcg19BGCZVKKInYbvUCut/ufbbLLPFC5cbb1hw==}
    peerDependencies:
      '@types/react': '*'
      react: ^16.8 || ^17.0 || ^18.0 || ^19.0 || ^19.0.0-rc
    peerDependenciesMeta:
      '@types/react':
        optional: true

  '@radix-ui/react-visually-hidden@1.1.2':
    resolution: {integrity: sha512-1SzA4ns2M1aRlvxErqhLHsBHoS5eI5UUcI2awAMgGUp4LoaoWOKYmvqDY2s/tltuPkh3Yk77YF/r3IRj+Amx4Q==}
    peerDependencies:
      '@types/react': '*'
      '@types/react-dom': '*'
      react: ^16.8 || ^17.0 || ^18.0 || ^19.0 || ^19.0.0-rc
      react-dom: ^16.8 || ^17.0 || ^18.0 || ^19.0 || ^19.0.0-rc
    peerDependenciesMeta:
      '@types/react':
        optional: true
      '@types/react-dom':
        optional: true

  '@radix-ui/rect@1.1.0':
    resolution: {integrity: sha512-A9+lCBZoaMJlVKcRBz2YByCG+Cp2t6nAnMnNba+XiWxnj6r4JUFqfsgwocMBZU9LPtdxC6wB56ySYpc7LQIoJg==}

  '@rollup/rollup-android-arm-eabi@4.35.0':
    resolution: {integrity: sha512-uYQ2WfPaqz5QtVgMxfN6NpLD+no0MYHDBywl7itPYd3K5TjjSghNKmX8ic9S8NU8w81NVhJv/XojcHptRly7qQ==}
    cpu: [arm]
    os: [android]

  '@rollup/rollup-android-arm64@4.35.0':
    resolution: {integrity: sha512-FtKddj9XZudurLhdJnBl9fl6BwCJ3ky8riCXjEw3/UIbjmIY58ppWwPEvU3fNu+W7FUsAsB1CdH+7EQE6CXAPA==}
    cpu: [arm64]
    os: [android]

  '@rollup/rollup-darwin-arm64@4.35.0':
    resolution: {integrity: sha512-Uk+GjOJR6CY844/q6r5DR/6lkPFOw0hjfOIzVx22THJXMxktXG6CbejseJFznU8vHcEBLpiXKY3/6xc+cBm65Q==}
    cpu: [arm64]
    os: [darwin]

  '@rollup/rollup-darwin-x64@4.35.0':
    resolution: {integrity: sha512-3IrHjfAS6Vkp+5bISNQnPogRAW5GAV1n+bNCrDwXmfMHbPl5EhTmWtfmwlJxFRUCBZ+tZ/OxDyU08aF6NI/N5Q==}
    cpu: [x64]
    os: [darwin]

  '@rollup/rollup-freebsd-arm64@4.35.0':
    resolution: {integrity: sha512-sxjoD/6F9cDLSELuLNnY0fOrM9WA0KrM0vWm57XhrIMf5FGiN8D0l7fn+bpUeBSU7dCgPV2oX4zHAsAXyHFGcQ==}
    cpu: [arm64]
    os: [freebsd]

  '@rollup/rollup-freebsd-x64@4.35.0':
    resolution: {integrity: sha512-2mpHCeRuD1u/2kruUiHSsnjWtHjqVbzhBkNVQ1aVD63CcexKVcQGwJ2g5VphOd84GvxfSvnnlEyBtQCE5hxVVw==}
    cpu: [x64]
    os: [freebsd]

  '@rollup/rollup-linux-arm-gnueabihf@4.35.0':
    resolution: {integrity: sha512-mrA0v3QMy6ZSvEuLs0dMxcO2LnaCONs1Z73GUDBHWbY8tFFocM6yl7YyMu7rz4zS81NDSqhrUuolyZXGi8TEqg==}
    cpu: [arm]
    os: [linux]

  '@rollup/rollup-linux-arm-musleabihf@4.35.0':
    resolution: {integrity: sha512-DnYhhzcvTAKNexIql8pFajr0PiDGrIsBYPRvCKlA5ixSS3uwo/CWNZxB09jhIapEIg945KOzcYEAGGSmTSpk7A==}
    cpu: [arm]
    os: [linux]

  '@rollup/rollup-linux-arm64-gnu@4.35.0':
    resolution: {integrity: sha512-uagpnH2M2g2b5iLsCTZ35CL1FgyuzzJQ8L9VtlJ+FckBXroTwNOaD0z0/UF+k5K3aNQjbm8LIVpxykUOQt1m/A==}
    cpu: [arm64]
    os: [linux]

  '@rollup/rollup-linux-arm64-musl@4.35.0':
    resolution: {integrity: sha512-XQxVOCd6VJeHQA/7YcqyV0/88N6ysSVzRjJ9I9UA/xXpEsjvAgDTgH3wQYz5bmr7SPtVK2TsP2fQ2N9L4ukoUg==}
    cpu: [arm64]
    os: [linux]

  '@rollup/rollup-linux-loongarch64-gnu@4.35.0':
    resolution: {integrity: sha512-5pMT5PzfgwcXEwOaSrqVsz/LvjDZt+vQ8RT/70yhPU06PTuq8WaHhfT1LW+cdD7mW6i/J5/XIkX/1tCAkh1W6g==}
    cpu: [loong64]
    os: [linux]

  '@rollup/rollup-linux-powerpc64le-gnu@4.35.0':
    resolution: {integrity: sha512-c+zkcvbhbXF98f4CtEIP1EBA/lCic5xB0lToneZYvMeKu5Kamq3O8gqrxiYYLzlZH6E3Aq+TSW86E4ay8iD8EA==}
    cpu: [ppc64]
    os: [linux]

  '@rollup/rollup-linux-riscv64-gnu@4.35.0':
    resolution: {integrity: sha512-s91fuAHdOwH/Tad2tzTtPX7UZyytHIRR6V4+2IGlV0Cej5rkG0R61SX4l4y9sh0JBibMiploZx3oHKPnQBKe4g==}
    cpu: [riscv64]
    os: [linux]

  '@rollup/rollup-linux-s390x-gnu@4.35.0':
    resolution: {integrity: sha512-hQRkPQPLYJZYGP+Hj4fR9dDBMIM7zrzJDWFEMPdTnTy95Ljnv0/4w/ixFw3pTBMEuuEuoqtBINYND4M7ujcuQw==}
    cpu: [s390x]
    os: [linux]

  '@rollup/rollup-linux-x64-gnu@4.24.0':
    resolution: {integrity: sha512-ZXFk7M72R0YYFN5q13niV0B7G8/5dcQ9JDp8keJSfr3GoZeXEoMHP/HlvqROA3OMbMdfr19IjCeNAnPUG93b6A==}
    cpu: [x64]
    os: [linux]

  '@rollup/rollup-linux-x64-gnu@4.35.0':
    resolution: {integrity: sha512-Pim1T8rXOri+0HmV4CdKSGrqcBWX0d1HoPnQ0uw0bdp1aP5SdQVNBy8LjYncvnLgu3fnnCt17xjWGd4cqh8/hA==}
    cpu: [x64]
    os: [linux]

  '@rollup/rollup-linux-x64-musl@4.35.0':
    resolution: {integrity: sha512-QysqXzYiDvQWfUiTm8XmJNO2zm9yC9P/2Gkrwg2dH9cxotQzunBHYr6jk4SujCTqnfGxduOmQcI7c2ryuW8XVg==}
    cpu: [x64]
    os: [linux]

  '@rollup/rollup-win32-arm64-msvc@4.35.0':
    resolution: {integrity: sha512-OUOlGqPkVJCdJETKOCEf1mw848ZyJ5w50/rZ/3IBQVdLfR5jk/6Sr5m3iO2tdPgwo0x7VcncYuOvMhBWZq8ayg==}
    cpu: [arm64]
    os: [win32]

  '@rollup/rollup-win32-ia32-msvc@4.35.0':
    resolution: {integrity: sha512-2/lsgejMrtwQe44glq7AFFHLfJBPafpsTa6JvP2NGef/ifOa4KBoglVf7AKN7EV9o32evBPRqfg96fEHzWo5kw==}
    cpu: [ia32]
    os: [win32]

  '@rollup/rollup-win32-x64-msvc@4.35.0':
    resolution: {integrity: sha512-PIQeY5XDkrOysbQblSW7v3l1MDZzkTEzAfTPkj5VAu3FW8fS4ynyLg2sINp0fp3SjZ8xkRYpLqoKcYqAkhU1dw==}
    cpu: [x64]
    os: [win32]

  '@sec-ant/readable-stream@0.4.1':
    resolution: {integrity: sha512-831qok9r2t8AlxLko40y2ebgSDhenenCatLVeW/uBtnHPyhHOvG0C7TvfgecV+wHzIm5KUICgzmVpWS+IMEAeg==}

  '@sindresorhus/merge-streams@4.0.0':
    resolution: {integrity: sha512-tlqY9xq5ukxTUZBmoOp+m61cqwQD5pHJtFY3Mn8CA8ps6yghLH/Hw8UPdqg4OLmFW3IFlcXnQNmo/dh8HzXYIQ==}
    engines: {node: '>=18'}

  '@smithy/abort-controller@4.0.3':
    resolution: {integrity: sha512-AqXFf6DXnuRBXy4SoK/n1mfgHaKaq36bmkphmD1KO0nHq6xK/g9KHSW4HEsPQUBCGdIEfuJifGHwxFXPIFay9Q==}
    engines: {node: '>=18.0.0'}

  '@smithy/config-resolver@4.1.3':
    resolution: {integrity: sha512-N5e7ofiyYDmHxnPnqF8L4KtsbSDwyxFRfDK9bp1d9OyPO4ytRLd0/XxCqi5xVaaqB65v4woW8uey6jND6zxzxQ==}
    engines: {node: '>=18.0.0'}

  '@smithy/core@3.4.0':
    resolution: {integrity: sha512-dDYISQo7k0Ml/rXlFIjkTmTcQze/LxhtIRAEmZ6HJ/EI0inVxVEVnrUXJ7jPx6ZP0GHUhFm40iQcCgS5apXIXA==}
    engines: {node: '>=18.0.0'}

  '@smithy/credential-provider-imds@4.0.5':
    resolution: {integrity: sha512-saEAGwrIlkb9XxX/m5S5hOtzjoJPEK6Qw2f9pYTbIsMPOFyGSXBBTw95WbOyru8A1vIS2jVCCU1Qhz50QWG3IA==}
    engines: {node: '>=18.0.0'}

  '@smithy/fetch-http-handler@5.0.3':
    resolution: {integrity: sha512-yBZwavI31roqTndNI7ONHqesfH01JmjJK6L3uUpZAhyAmr86LN5QiPzfyZGIxQmed8VEK2NRSQT3/JX5V1njfQ==}
    engines: {node: '>=18.0.0'}

  '@smithy/hash-node@4.0.3':
    resolution: {integrity: sha512-W5Uhy6v/aYrgtjh9y0YP332gIQcwccQ+EcfWhllL0B9rPae42JngTTUpb8W6wuxaNFzqps4xq5klHckSSOy5fw==}
    engines: {node: '>=18.0.0'}

  '@smithy/invalid-dependency@4.0.3':
    resolution: {integrity: sha512-1Bo8Ur1ZGqxvwTqBmv6DZEn0rXtwJGeqiiO2/JFcCtz3nBakOqeXbJBElXJMMzd0ghe8+eB6Dkw98nMYctgizg==}
    engines: {node: '>=18.0.0'}

  '@smithy/is-array-buffer@2.2.0':
    resolution: {integrity: sha512-GGP3O9QFD24uGeAXYUjwSTXARoqpZykHadOmA8G5vfJPK0/DC67qa//0qvqrJzL1xc8WQWX7/yc7fwudjPHPhA==}
    engines: {node: '>=14.0.0'}

  '@smithy/is-array-buffer@4.0.0':
    resolution: {integrity: sha512-saYhF8ZZNoJDTvJBEWgeBccCg+yvp1CX+ed12yORU3NilJScfc6gfch2oVb4QgxZrGUx3/ZJlb+c/dJbyupxlw==}
    engines: {node: '>=18.0.0'}

  '@smithy/middleware-content-length@4.0.3':
    resolution: {integrity: sha512-NE/Zph4BP5u16bzYq2csq9qD0T6UBLeg4AuNrwNJ7Gv9uLYaGEgelZUOdRndGdMGcUfSGvNlXGb2aA2hPCwJ6g==}
    engines: {node: '>=18.0.0'}

  '@smithy/middleware-endpoint@4.1.7':
    resolution: {integrity: sha512-KDzM7Iajo6K7eIWNNtukykRT4eWwlHjCEsULZUaSfi/SRSBK8BPRqG5FsVfp58lUxcvre8GT8AIPIqndA0ERKw==}
    engines: {node: '>=18.0.0'}

  '@smithy/middleware-retry@4.1.8':
    resolution: {integrity: sha512-e2OtQgFzzlSG0uCjcJmi02QuFSRTrpT11Eh2EcqqDFy7DYriteHZJkkf+4AsxsrGDugAtPFcWBz1aq06sSX5fQ==}
    engines: {node: '>=18.0.0'}

  '@smithy/middleware-serde@4.0.6':
    resolution: {integrity: sha512-YECyl7uNII+jCr/9qEmCu8xYL79cU0fqjo0qxpcVIU18dAPHam/iYwcknAu4Jiyw1uN+sAx7/SMf/Kmef/Jjsg==}
    engines: {node: '>=18.0.0'}

  '@smithy/middleware-stack@4.0.3':
    resolution: {integrity: sha512-baeV7t4jQfQtFxBADFmnhmqBmqR38dNU5cvEgHcMK/Kp3D3bEI0CouoX2Sr/rGuntR+Eg0IjXdxnGGTc6SbIkw==}
    engines: {node: '>=18.0.0'}

  '@smithy/node-config-provider@4.1.2':
    resolution: {integrity: sha512-SUvNup8iU1v7fmM8XPk+27m36udmGCfSz+VZP5Gb0aJ3Ne0X28K/25gnsrg3X1rWlhcnhzNUUysKW/Ied46ivQ==}
    engines: {node: '>=18.0.0'}

  '@smithy/node-http-handler@4.0.5':
    resolution: {integrity: sha512-T7QglZC1vS7SPT44/1qSIAQEx5bFKb3LfO6zw/o4Xzt1eC5HNoH1TkS4lMYA9cWFbacUhx4hRl/blLun4EOCkg==}
    engines: {node: '>=18.0.0'}

  '@smithy/property-provider@4.0.3':
    resolution: {integrity: sha512-Wcn17QNdawJZcZZPBuMuzyBENVi1AXl4TdE0jvzo4vWX2x5df/oMlmr/9M5XAAC6+yae4kWZlOYIsNsgDrMU9A==}
    engines: {node: '>=18.0.0'}

  '@smithy/protocol-http@5.1.1':
    resolution: {integrity: sha512-Vsay2mzq05DwNi9jK01yCFtfvu9HimmgC7a4HTs7lhX12Sx8aWsH0mfz6q/02yspSp+lOB+Q2HJwi4IV2GKz7A==}
    engines: {node: '>=18.0.0'}

  '@smithy/querystring-builder@4.0.3':
    resolution: {integrity: sha512-UUzIWMVfPmDZcOutk2/r1vURZqavvQW0OHvgsyNV0cKupChvqg+/NKPRMaMEe+i8tP96IthMFeZOZWpV+E4RAw==}
    engines: {node: '>=18.0.0'}

  '@smithy/querystring-parser@4.0.3':
    resolution: {integrity: sha512-K5M4ZJQpFCblOJ5Oyw7diICpFg1qhhR47m2/5Ef1PhGE19RaIZf50tjYFrxa6usqcuXyTiFPGo4d1geZdH4YcQ==}
    engines: {node: '>=18.0.0'}

  '@smithy/service-error-classification@4.0.4':
    resolution: {integrity: sha512-W5ScbQ1bTzgH91kNEE2CvOzM4gXlDOqdow4m8vMFSIXCel2scbHwjflpVNnC60Y3F1m5i7w2gQg9lSnR+JsJAA==}
    engines: {node: '>=18.0.0'}

  '@smithy/shared-ini-file-loader@4.0.3':
    resolution: {integrity: sha512-vHwlrqhZGIoLwaH8vvIjpHnloShqdJ7SUPNM2EQtEox+yEDFTVQ7E+DLZ+6OhnYEgFUwPByJyz6UZaOu2tny6A==}
    engines: {node: '>=18.0.0'}

  '@smithy/signature-v4@5.1.1':
    resolution: {integrity: sha512-zy8Repr5zvT0ja+Tf5wjV/Ba6vRrhdiDcp/ww6cvqYbSEudIkziDe3uppNRlFoCViyJXdPnLcwyZdDLA4CHzSg==}
    engines: {node: '>=18.0.0'}

  '@smithy/smithy-client@4.3.0':
    resolution: {integrity: sha512-DNsRA38pN6tYHUjebmwD9e4KcgqTLldYQb2gC6K+oxXYdCTxPn6wV9+FvOa6wrU2FQEnGJoi+3GULzOTKck/tg==}
    engines: {node: '>=18.0.0'}

  '@smithy/types@4.3.0':
    resolution: {integrity: sha512-+1iaIQHthDh9yaLhRzaoQxRk+l9xlk+JjMFxGRhNLz+m9vKOkjNeU8QuB4w3xvzHyVR/BVlp/4AXDHjoRIkfgQ==}
    engines: {node: '>=18.0.0'}

  '@smithy/url-parser@4.0.3':
    resolution: {integrity: sha512-n5/DnosDu/tweOqUUNtUbu7eRIR4J/Wz9nL7V5kFYQQVb8VYdj7a4G5NJHCw6o21ul7CvZoJkOpdTnsQDLT0tQ==}
    engines: {node: '>=18.0.0'}

  '@smithy/util-base64@4.0.0':
    resolution: {integrity: sha512-CvHfCmO2mchox9kjrtzoHkWHxjHZzaFojLc8quxXY7WAAMAg43nuxwv95tATVgQFNDwd4M9S1qFzj40Ul41Kmg==}
    engines: {node: '>=18.0.0'}

  '@smithy/util-body-length-browser@4.0.0':
    resolution: {integrity: sha512-sNi3DL0/k64/LO3A256M+m3CDdG6V7WKWHdAiBBMUN8S3hK3aMPhwnPik2A/a2ONN+9doY9UxaLfgqsIRg69QA==}
    engines: {node: '>=18.0.0'}

  '@smithy/util-body-length-node@4.0.0':
    resolution: {integrity: sha512-q0iDP3VsZzqJyje8xJWEJCNIu3lktUGVoSy1KB0UWym2CL1siV3artm+u1DFYTLejpsrdGyCSWBdGNjJzfDPjg==}
    engines: {node: '>=18.0.0'}

  '@smithy/util-buffer-from@2.2.0':
    resolution: {integrity: sha512-IJdWBbTcMQ6DA0gdNhh/BwrLkDR+ADW5Kr1aZmd4k3DIF6ezMV4R2NIAmT08wQJ3yUK82thHWmC/TnK/wpMMIA==}
    engines: {node: '>=14.0.0'}

  '@smithy/util-buffer-from@4.0.0':
    resolution: {integrity: sha512-9TOQ7781sZvddgO8nxueKi3+yGvkY35kotA0Y6BWRajAv8jjmigQ1sBwz0UX47pQMYXJPahSKEKYFgt+rXdcug==}
    engines: {node: '>=18.0.0'}

  '@smithy/util-config-provider@4.0.0':
    resolution: {integrity: sha512-L1RBVzLyfE8OXH+1hsJ8p+acNUSirQnWQ6/EgpchV88G6zGBTDPdXiiExei6Z1wR2RxYvxY/XLw6AMNCCt8H3w==}
    engines: {node: '>=18.0.0'}

  '@smithy/util-defaults-mode-browser@4.0.15':
    resolution: {integrity: sha512-bJJ/B8owQbHAflatSq92f9OcV8858DJBQF1Y3GRjB8psLyUjbISywszYPFw16beREHO/C3I3taW4VGH+tOuwrQ==}
    engines: {node: '>=18.0.0'}

  '@smithy/util-defaults-mode-node@4.0.15':
    resolution: {integrity: sha512-8CUrEW2Ni5q+NmYkj8wsgkfqoP7l4ZquptFbq92yQE66xevc4SxqP2zH6tMtN158kgBqBDsZ+qlrRwXWOjCR8A==}
    engines: {node: '>=18.0.0'}

  '@smithy/util-endpoints@3.0.5':
    resolution: {integrity: sha512-PjDpqLk24/vAl340tmtCA++Q01GRRNH9cwL9qh46NspAX9S+IQVcK+GOzPt0GLJ6KYGyn8uOgo2kvJhiThclJw==}
    engines: {node: '>=18.0.0'}

  '@smithy/util-hex-encoding@4.0.0':
    resolution: {integrity: sha512-Yk5mLhHtfIgW2W2WQZWSg5kuMZCVbvhFmC7rV4IO2QqnZdbEFPmQnCcGMAX2z/8Qj3B9hYYNjZOhWym+RwhePw==}
    engines: {node: '>=18.0.0'}

  '@smithy/util-middleware@4.0.3':
    resolution: {integrity: sha512-iIsC6qZXxkD7V3BzTw3b1uK8RVC1M8WvwNxK1PKrH9FnxntCd30CSunXjL/8iJBE8Z0J14r2P69njwIpRG4FBQ==}
    engines: {node: '>=18.0.0'}

  '@smithy/util-retry@4.0.4':
    resolution: {integrity: sha512-Aoqr9W2jDYGrI6OxljN8VmLDQIGO4VdMAUKMf9RGqLG8hn6or+K41NEy1Y5dtum9q8F7e0obYAuKl2mt/GnpZg==}
    engines: {node: '>=18.0.0'}

  '@smithy/util-stream@4.2.1':
    resolution: {integrity: sha512-W3IR0x5DY6iVtjj5p902oNhD+Bz7vs5S+p6tppbPa509rV9BdeXZjGuRSCtVEad9FA0Mba+tNUtUmtnSI1nwUw==}
    engines: {node: '>=18.0.0'}

  '@smithy/util-uri-escape@4.0.0':
    resolution: {integrity: sha512-77yfbCbQMtgtTylO9itEAdpPXSog3ZxMe09AEhm0dU0NLTalV70ghDZFR+Nfi1C60jnJoh/Re4090/DuZh2Omg==}
    engines: {node: '>=18.0.0'}

  '@smithy/util-utf8@2.3.0':
    resolution: {integrity: sha512-R8Rdn8Hy72KKcebgLiv8jQcQkXoLMOGGv5uI1/k0l+snqkOzQ1R0ChUBCxWMlBsFMekWjq0wRudIweFs7sKT5A==}
    engines: {node: '>=14.0.0'}

  '@smithy/util-utf8@4.0.0':
    resolution: {integrity: sha512-b+zebfKCfRdgNJDknHCob3O7FpeYQN6ZG6YLExMcasDHsCXlsXCEuiPZeLnJLpwa5dvPetGlnGCiMHuLwGvFow==}
    engines: {node: '>=18.0.0'}

  '@smithy/util-waiter@4.0.4':
    resolution: {integrity: sha512-73aeIvHjtSB6fd9I08iFaQIGTICKpLrI3EtlWAkStVENGo1ARMq9qdoD4QwkY0RUp6A409xlgbD9NCCfCF5ieg==}
    engines: {node: '>=18.0.0'}

  '@supabase/auth-js@2.67.3':
    resolution: {integrity: sha512-NJDaW8yXs49xMvWVOkSIr8j46jf+tYHV0wHhrwOaLLMZSFO4g6kKAf+MfzQ2RaD06OCUkUHIzctLAxjTgEVpzw==}

  '@supabase/functions-js@2.4.4':
    resolution: {integrity: sha512-WL2p6r4AXNGwop7iwvul2BvOtuJ1YQy8EbOd0dhG1oN1q8el/BIRSFCFnWAMM/vJJlHWLi4ad22sKbKr9mvjoA==}

  '@supabase/node-fetch@2.6.15':
    resolution: {integrity: sha512-1ibVeYUacxWYi9i0cf5efil6adJ9WRyZBLivgjs+AUpewx1F3xPi7gLgaASI2SmIQxPoCEjAsLAzKPgMJVgOUQ==}
    engines: {node: 4.x || >=6.0.0}

  '@supabase/postgrest-js@1.17.10':
    resolution: {integrity: sha512-GlcwOjEmPcXfaEU0wHg1MgHU+peR+zZFyaEWjr7a7EOCB1gCtw3nW7ABfnPPH411coXHV90eb/isDgT9HRshLg==}

  '@supabase/realtime-js@2.11.2':
    resolution: {integrity: sha512-u/XeuL2Y0QEhXSoIPZZwR6wMXgB+RQbJzG9VErA3VghVt7uRfSVsjeqd7m5GhX3JR6dM/WRmLbVR8URpDWG4+w==}

  '@supabase/storage-js@2.7.1':
    resolution: {integrity: sha512-asYHcyDR1fKqrMpytAS1zjyEfvxuOIp1CIXX7ji4lHHcJKqyk+sLl/Vxgm4sN6u8zvuUtae9e4kDxQP2qrwWBA==}

  '@supabase/supabase-js@2.47.12':
    resolution: {integrity: sha512-My8X5K1KwOBFjQhAqIf7QJaQhP5EILjJwAgjzRNjstlMLJmdVBctwRYD6IGDWKzw+i6/aNGuRd5c9/pI/Y6UFw==}

  '@swc/counter@0.1.3':
    resolution: {integrity: sha512-e2BR4lsJkkRlKZ/qCHPw9ZaSxc0MVUd7gtbtaB7aMvHeJVYe8sOB8DBZkP2DtISHGSku9sCK6T6cnY0CtXrOCQ==}

  '@swc/helpers@0.5.15':
    resolution: {integrity: sha512-JQ5TuMi45Owi4/BIMAJBoSQoOJu12oOk/gADqlcUL9JEdHB8vyjUSsxqeNXnmXHjYKMi2WcYtezGEEhqUI/E2g==}

  '@tsconfig/node10@1.0.11':
    resolution: {integrity: sha512-DcRjDCujK/kCk/cUe8Xz8ZSpm8mS3mNNpta+jGCA6USEDfktlNvm1+IuZ9eTcDbNk41BHwpHHeW+N1lKCz4zOw==}

  '@tsconfig/node12@1.0.11':
    resolution: {integrity: sha512-cqefuRsh12pWyGsIoBKJA9luFu3mRxCA+ORZvA4ktLSzIuCUtWVxGIuXigEwO5/ywWFMZ2QEGKWvkZG1zDMTag==}

  '@tsconfig/node14@1.0.3':
    resolution: {integrity: sha512-ysT8mhdixWK6Hw3i1V2AeRqZ5WfXg1G43mqoYlM2nc6388Fq5jcXyr5mRsqViLx/GJYdoL0bfXD8nmF+Zn/Iow==}

  '@tsconfig/node16@1.0.4':
    resolution: {integrity: sha512-vxhUy4J8lyeyinH7Azl1pdd43GJhZH/tP2weN8TntQblOY+A0XbT8DJk1/oCPuOOyg/Ja757rG0CgHcWC8OfMA==}

  '@types/estree@1.0.6':
    resolution: {integrity: sha512-AYnb1nQyY49te+VRAVgmzfcgjYS91mY5P0TKUDCLEM+gNnA+3T6rWITXRLYCpahpqSQbN5cE+gHpnPyXjHWxcw==}

  '@types/json-schema@7.0.15':
    resolution: {integrity: sha512-5+fP8P8MFNC+AyZCDxrB2pkZFPGzqQWUzpSeuuVLvm8VMcorNYavBqoFcxK8bQz4Qsbn4oUEEem4wDLfcysGHA==}

  '@types/lodash@4.17.14':
    resolution: {integrity: sha512-jsxagdikDiDBeIRaPYtArcT8my4tN1og7MtMRquFT3XNA6axxyHDRUemqDz/taRDdOUn0GnGHRCuff4q48sW9A==}

  '@types/node@12.20.55':
    resolution: {integrity: sha512-J8xLz7q2OFulZ2cyGTLE1TbbZcjpno7FaN6zdJNrgAdrJ+DZzh/uFR6YrTb4C+nXakvud8Q4+rbhoIWlYQbUFQ==}

  '@types/node@20.17.12':
    resolution: {integrity: sha512-vo/wmBgMIiEA23A/knMfn/cf37VnuF52nZh5ZoW0GWt4e4sxNquibrMRJ7UQsA06+MBx9r/H1jsI9grYjQCQlw==}

  '@types/node@22.10.5':
    resolution: {integrity: sha512-F8Q+SeGimwOo86fiovQh8qiXfFEh2/ocYv7tU5pJ3EXMSSxk1Joj5wefpFK2fHTf/N6HKGSxIDBT9f3gCxXPkQ==}

  '@types/node@22.15.12':
    resolution: {integrity: sha512-K0fpC/ZVeb8G9rm7bH7vI0KAec4XHEhBam616nVJCV51bKzJ6oA3luG4WdKoaztxe70QaNjS/xBmcDLmr4PiGw==}

  '@types/pg@8.11.10':
    resolution: {integrity: sha512-LczQUW4dbOQzsH2RQ5qoeJ6qJPdrcM/DcMLoqWQkMLMsq83J5lAX3LXjdkWdpscFy67JSOWDnh7Ny/sPFykmkg==}

  '@types/phoenix@1.6.6':
    resolution: {integrity: sha512-PIzZZlEppgrpoT2QgbnDU+MMzuR6BbCjllj0bM70lWoejMeNJAxCchxnv7J3XFkI8MpygtRpzXrIlmWUBclP5A==}

  '@types/react-dom@19.0.3':
    resolution: {integrity: sha512-0Knk+HJiMP/qOZgMyNFamlIjw9OFCsyC2ZbigmEEyXXixgre6IQpm/4V+r3qH4GC1JPvRJKInw+on2rV6YZLeA==}
    peerDependencies:
      '@types/react': ^19.0.0

  '@types/react@19.0.8':
    resolution: {integrity: sha512-9P/o1IGdfmQxrujGbIMDyYaaCykhLKc0NGCtYcECNUr9UAaDe4gwvV9bR6tvd5Br1SG0j+PBpbKr2UYY8CwqSw==}

  '@types/uuid@9.0.8':
    resolution: {integrity: sha512-jg+97EGIcY9AGHJJRaaPVgetKDsrTgbRjQ5Msgjh/DQKEFl0DtyRr/VCOyD1T2R1MNeWPK/u7JoGhlDZnKBAfA==}

  '@types/ws@8.5.13':
    resolution: {integrity: sha512-osM/gWBTPKgHV8XkTunnegTRIsvF6owmf5w+JtAfOw472dptdm0dlGv4xCt6GwQRcC2XVOvvRE/0bAoQcL2QkA==}

  '@vitest/expect@3.1.3':
    resolution: {integrity: sha512-7FTQQuuLKmN1Ig/h+h/GO+44Q1IlglPlR2es4ab7Yvfx+Uk5xsv+Ykk+MEt/M2Yn/xGmzaLKxGw2lgy2bwuYqg==}

  '@vitest/mocker@3.1.3':
    resolution: {integrity: sha512-PJbLjonJK82uCWHjzgBJZuR7zmAOrSvKk1QBxrennDIgtH4uK0TB1PvYmc0XBCigxxtiAVPfWtAdy4lpz8SQGQ==}
    peerDependencies:
      msw: ^2.4.9
      vite: 6.3.5
    peerDependenciesMeta:
      msw:
        optional: true
      vite:
        optional: true

  '@vitest/pretty-format@3.1.3':
    resolution: {integrity: sha512-i6FDiBeJUGLDKADw2Gb01UtUNb12yyXAqC/mmRWuYl+m/U9GS7s8us5ONmGkGpUUo7/iAYzI2ePVfOZTYvUifA==}

  '@vitest/runner@3.1.3':
    resolution: {integrity: sha512-Tae+ogtlNfFei5DggOsSUvkIaSuVywujMj6HzR97AHK6XK8i3BuVyIifWAm/sE3a15lF5RH9yQIrbXYuo0IFyA==}

  '@vitest/snapshot@3.1.3':
    resolution: {integrity: sha512-XVa5OPNTYUsyqG9skuUkFzAeFnEzDp8hQu7kZ0N25B1+6KjGm4hWLtURyBbsIAOekfWQ7Wuz/N/XXzgYO3deWQ==}

  '@vitest/spy@3.1.3':
    resolution: {integrity: sha512-x6w+ctOEmEXdWaa6TO4ilb7l9DxPR5bwEb6hILKuxfU1NqWT2mpJD9NJN7t3OTfxmVlOMrvtoFJGdgyzZ605lQ==}

  '@vitest/utils@3.1.3':
    resolution: {integrity: sha512-2Ltrpht4OmHO9+c/nmHtF09HWiyWdworqnHIwjfvDyWjuwKbdkcS9AnhsDn+8E2RM4x++foD1/tNuLPVvWG1Rg==}

  acorn-walk@8.3.4:
    resolution: {integrity: sha512-ueEepnujpqee2o5aIYnvHU6C0A42MNdsIDeqy5BydrkuC5R1ZuUFnm27EeFJGoEHJQgn3uleRvmTXaJgfXbt4g==}
    engines: {node: '>=0.4.0'}

  acorn@8.14.1:
    resolution: {integrity: sha512-OvQ/2pUDKmgfCg++xsTX1wGxfTaszcHVcTctW4UJB4hibJx2HXxxO5UmVgyjMa+ZDsiaf5wWLXYpRWMmBI0QHg==}
    engines: {node: '>=0.4.0'}
    hasBin: true

  ansi-colors@4.1.3:
    resolution: {integrity: sha512-/6w/C21Pm1A7aZitlI5Ni/2J6FFQN8i1Cvz3kHABAAbw93v/NlvKdVOqz7CCWz/3iv/JplRSEEZ83XION15ovw==}
    engines: {node: '>=6'}

  ansi-regex@5.0.1:
    resolution: {integrity: sha512-quJQXlTSUGL2LH9SUXo8VwsY4soanhgo6LNSm84E1LBcE8s3O0wpdiRzyR9z/ZZJMlMWv37qOOb9pdJlMUEKFQ==}
    engines: {node: '>=8'}

  ansi-regex@6.1.0:
    resolution: {integrity: sha512-7HSX4QQb4CspciLpVFwyRe79O3xsIZDDLER21kERQ71oaPodF8jL725AgJMFAYbooIqolJoRLuM81SpeUkpkvA==}
    engines: {node: '>=12'}

  ansi-styles@4.3.0:
    resolution: {integrity: sha512-zbB9rCJAT1rbjiVDb2hqKFHNYLxgtk8NURxZ3IZwD3F6NtxbXZQCnnSi1Lkx+IDohdPlFp222wVALIheZJQSEg==}
    engines: {node: '>=8'}

  ansi-styles@6.2.1:
    resolution: {integrity: sha512-bN798gFfQX+viw3R7yrGWRqnrN2oRkEkUjjl4JNn4E8GxxbjtG3FbrEIIY3l8/hrwUwIeCZvi4QuOTP4MErVug==}
    engines: {node: '>=12'}

  any-promise@1.3.0:
    resolution: {integrity: sha512-7UvmKalWRt1wgjL1RrGxoSJW/0QZFIegpeGvZG9kjp8vrRu55XTHbwnqq2GpXm9uLbcuhxm3IqX9OB4MZR1b2A==}

  anymatch@3.1.3:
    resolution: {integrity: sha512-KMReFUr0B4t+D+OBkjR3KYqvocp2XaSzO55UcB6mgQMd3KbcE+mWTyvVV7D/zsdEbNnV6acZUutkiHQXvTr1Rw==}
    engines: {node: '>= 8'}

  arg@4.1.3:
    resolution: {integrity: sha512-58S9QDqG0Xx27YwPSt9fJxivjYl432YCwfDMfZ+71RAqUrZef7LrKQZ3LHLOwCS4FLNBplP533Zx895SeOCHvA==}

  arg@5.0.2:
    resolution: {integrity: sha512-PYjyFOLKQ9y57JvQ6QLo8dAgNqswh8M1RMJYdQduT6xbWSgK36P/Z/v+p888pM69jMMfS8Xd8F6I1kQ/I9HUGg==}

  argparse@1.0.10:
    resolution: {integrity: sha512-o5Roy6tNG4SL/FOkCAN6RzjiakZS25RLYFrcMttJqbdd8BWrnA+fGz57iN5Pb06pvBGvl5gQ0B48dJlslXvoTg==}

  argparse@2.0.1:
    resolution: {integrity: sha512-8+9WqebbFzpX9OR+Wa6O29asIogeRMzcGtAINdpMHHyAg10f05aSFVBbcEqGf/PXw1EjAZ+q2/bEBg3DvurK3Q==}

  aria-hidden@1.2.4:
    resolution: {integrity: sha512-y+CcFFwelSXpLZk/7fMB2mUbGtX9lKycf1MWJ7CaTIERyitVlyQx6C+sxcROU2BAJ24OiZyK+8wj2i8AlBoS3A==}
    engines: {node: '>=10'}

  array-union@2.1.0:
    resolution: {integrity: sha512-HGyxoOTYUyCM6stUe6EJgnd4EoewAI7zMdfqO+kGjnlZmBDz/cR5pf8r/cR4Wq60sL/p0IkcjUEEPwS3GFrIyw==}
    engines: {node: '>=8'}

  assertion-error@2.0.1:
    resolution: {integrity: sha512-Izi8RQcffqCeNVgFigKli1ssklIbpHnCYc6AknXGYoB6grJqyeby7jv12JUQgmTAnIDnbck1uxksT4dzN3PWBA==}
    engines: {node: '>=12'}

  balanced-match@1.0.2:
    resolution: {integrity: sha512-3oSeUO0TMV67hN1AmbXsK4yaqU7tjiHlbxRDZOpH0KW9+CeX4bRAaX0Anxt0tx2MrpRpWwQaPwIlISEJhYU5Pw==}

  better-path-resolve@1.0.0:
    resolution: {integrity: sha512-pbnl5XzGBdrFU/wT4jqmJVPn2B6UHPBOhzMQkY/SPUPB6QtUXtmBHBIwCbXJol93mOpGMnQyP/+BB19q04xj7g==}
    engines: {node: '>=4'}

  binary-extensions@2.3.0:
    resolution: {integrity: sha512-Ceh+7ox5qe7LJuLHoY0feh3pHuUDHAcRUeyL2VYghZwfpkNIy/+8Ocg0a3UuSoYzavmylwuLWQOf3hl0jjMMIw==}
    engines: {node: '>=8'}

  bowser@2.11.0:
    resolution: {integrity: sha512-AlcaJBi/pqqJBIQ8U9Mcpc9i8Aqxn88Skv5d+xBX006BY5u8N3mGLHa5Lgppa7L/HfwgwLgZ6NYs+Ag6uUmJRA==}

  brace-expansion@2.0.1:
    resolution: {integrity: sha512-XnAIvQ8eM+kC6aULx6wuQiwVsnzsi9d3WxzV3FpWTGA19F621kwdbsAcFKXgKUHZWsy+mY6iL1sHTxWEFCytDA==}

  braces@3.0.3:
    resolution: {integrity: sha512-yQbXgO/OSZVD2IsiLlro+7Hf6Q18EJrKSEsdoMzKePKXct3gvD8oLcOQdIzGupr5Fj+EDe8gO/lxc1BzfMpxvA==}
    engines: {node: '>=8'}

  buffer-from@1.1.2:
    resolution: {integrity: sha512-E+XQCRwSbaaiChtv6k6Dwgc+bx+Bs6vuKJHHl5kox/BaKbhiXzqQOwK4cO22yElGp2OCmjwVhT3HmxgyPGnJfQ==}

  bundle-require@5.1.0:
    resolution: {integrity: sha512-3WrrOuZiyaaZPWiEt4G3+IffISVC9HYlWueJEBWED4ZH4aIAC2PnkdnuRrR94M+w6yGWn4AglWtJtBI8YqvgoA==}
    engines: {node: ^12.20.0 || ^14.13.1 || >=16.0.0}
    peerDependencies:
      esbuild: '>=0.18'

  busboy@1.6.0:
    resolution: {integrity: sha512-8SFQbg/0hQ9xy3UNTB0YEnsNBbWfhf7RtnzpL7TkBiTBRfrQ9Fxcnz7VJsleJpyp6rVLvXiuORqjlHi5q+PYuA==}
    engines: {node: '>=10.16.0'}

  cac@6.7.14:
    resolution: {integrity: sha512-b6Ilus+c3RrdDk+JhLKUAQfzzgLEPy6wcXqS7f/xe1EETvsDP6GORG7SFuOs6cID5YkqchW/LXZbX5bc8j7ZcQ==}
    engines: {node: '>=8'}

  camelcase-css@2.0.1:
    resolution: {integrity: sha512-QOSvevhslijgYwRx6Rv7zKdMF8lbRmx+uQGx2+vDc+KI/eBnsy9kit5aj23AgGu3pa4t9AgwbnXWqS+iOY+2aA==}
    engines: {node: '>= 6'}

  caniuse-lite@1.0.30001690:
    resolution: {integrity: sha512-5ExiE3qQN6oF8Clf8ifIDcMRCRE/dMGcETG/XGMD8/XiXm6HXQgQTh1yZYLXXpSOsEUlJm1Xr7kGULZTuGtP/w==}

  chai@5.2.0:
    resolution: {integrity: sha512-mCuXncKXk5iCLhfhwTc0izo0gtEmpz5CtG2y8GiOINBlMVS6v8TMRc5TaLWKS6692m9+dVVfzgeVxR5UxWHTYw==}
    engines: {node: '>=12'}

  chardet@0.7.0:
    resolution: {integrity: sha512-mT8iDcrh03qDGRRmoA2hmBJnxpllMR+0/0qlzjqZES6NdiWDcZkCNAk4rPFZ9Q85r27unkiNNg8ZOiwZXBHwcA==}

  check-error@2.1.1:
    resolution: {integrity: sha512-OAlb+T7V4Op9OwdkjmguYRqncdlx5JiofwOAUkmTF+jNdHwzTaTs4sRAGpzLF3oOz5xAyDGrPgeIDFQmDOTiJw==}
    engines: {node: '>= 16'}

  chokidar@3.6.0:
    resolution: {integrity: sha512-7VT13fmjotKpGipCW9JEQAusEPE+Ei8nl6/g4FBAmIm0GOOLMua9NDDo/DWp0ZAxCr3cPq5ZpBqmPAQgDda2Pw==}
    engines: {node: '>= 8.10.0'}

  chokidar@4.0.3:
    resolution: {integrity: sha512-Qgzu8kfBvo+cA4962jnP1KkS6Dop5NS6g7R5LFYJr4b8Ub94PPQXUksCw9PvXoeXPRRddRNC5C1JQUR2SMGtnA==}
    engines: {node: '>= 14.16.0'}

  ci-info@3.9.0:
    resolution: {integrity: sha512-NIxF55hv4nSqQswkAeiOi1r83xy8JldOFDTWiug55KBu9Jnblncd2U6ViHmYgHf01TPZS77NJBhBMKdWj9HQMQ==}
    engines: {node: '>=8'}

  class-variance-authority@0.7.1:
    resolution: {integrity: sha512-Ka+9Trutv7G8M6WT6SeiRWz792K5qEqIGEGzXKhAE6xOWAY6pPH8U+9IY3oCMv6kqTmLsv7Xh/2w2RigkePMsg==}

  client-only@0.0.1:
    resolution: {integrity: sha512-IV3Ou0jSMzZrd3pZ48nLkT9DA7Ag1pnPzaiQhpW7c3RbcqqzvzzVu+L8gfqMp/8IM2MQtSiqaCxrrcfu8I8rMA==}

  clsx@2.1.1:
    resolution: {integrity: sha512-eYm0QWBtUrBWZWG0d386OGAw16Z995PiOVo2B7bjWSbHedGl5e0ZWaq65kOGgUSNesEIDkB9ISbTg/JK9dhCZA==}
    engines: {node: '>=6'}

  color-convert@2.0.1:
    resolution: {integrity: sha512-RRECPsj7iu/xb5oKYcsFHSppFNnsj/52OVTRKb4zP5onXwVF3zVmmToNcOfGC+CRDpfK/U584fMg38ZHCaElKQ==}
    engines: {node: '>=7.0.0'}

  color-name@1.1.4:
    resolution: {integrity: sha512-dOy+3AuW3a2wNbZHIuMZpTcgjGuLU/uBL/ubcZF9OXbDo8ff4O8yVp5Bf0efS8uEoYo5q4Fx7dY9OgQGXgAsQA==}

  color-string@1.9.1:
    resolution: {integrity: sha512-shrVawQFojnZv6xM40anx4CkoDP+fZsw/ZerEMsW/pyzsRbElpsL/DBVW7q3ExxwusdNXI3lXpuhEZkzs8p5Eg==}

  color@4.2.3:
    resolution: {integrity: sha512-1rXeuUUiGGrykh+CeBdu5Ie7OJwinCgQY0bc7GCRxy5xVHy+moaqkpL/jqQq0MtQOeYcrqEz4abc5f0KtU7W4A==}
    engines: {node: '>=12.5.0'}

  commander@4.1.1:
    resolution: {integrity: sha512-NOKm8xhkzAjzFx8B2v5OAHT+u5pRQc2UCa2Vq9jYL/31o2wi9mxBA7LIFs3sV5VSC49z6pEhfbMULvShKj26WA==}
    engines: {node: '>= 6'}

  consola@3.4.0:
    resolution: {integrity: sha512-EiPU8G6dQG0GFHNR8ljnZFki/8a+cQwEQ+7wpxdChl02Q8HXlwEZWD5lqAF8vC2sEC3Tehr8hy7vErz88LHyUA==}
    engines: {node: ^14.18.0 || >=16.10.0}

  cookie@1.0.2:
    resolution: {integrity: sha512-9Kr/j4O16ISv8zBBhJoi4bXOYNTkFLOqSL3UDB0njXxCXNezjeyVrJyGOWtgfs/q2km1gwBcfH8q1yEGoMYunA==}
    engines: {node: '>=18'}

  create-require@1.1.1:
    resolution: {integrity: sha512-dcKFX3jn0MpIaXjisoRvexIJVEKzaq7z2rZKxf+MSr9TkdmHmsU4m2lcLojrj/FHl8mk5VxMmYA+ftRkP/3oKQ==}

  cross-spawn@7.0.6:
    resolution: {integrity: sha512-uV2QOWP2nWzsy2aMp8aRibhi9dlzF5Hgh5SHaB9OiTGEyDTiJJyx0uy51QXdyWbtAHNua4XJzUKca3OzKUd3vA==}
    engines: {node: '>= 8'}

  crypto-js@4.2.0:
    resolution: {integrity: sha512-KALDyEYgpY+Rlob/iriUtjV6d5Eq+Y191A5g4UqLAi8CyGP9N1+FdVbkc1SxKc2r4YAYqG8JzO2KGL+AizD70Q==}

  cssesc@3.0.0:
    resolution: {integrity: sha512-/Tb/JcjK111nNScGob5MNtsntNM1aCNUDipB/TkwZFhyDrrE47SOx/18wF2bbjgc3ZzCSKW1T5nt5EbFoAz/Vg==}
    engines: {node: '>=4'}
    hasBin: true

  csstype@3.1.1:
    resolution: {integrity: sha512-DJR/VvkAvSZW9bTouZue2sSxDwdTN92uHjqeKVm+0dAqdfNykRzQ95tay8aXMBAAPpUiq4Qcug2L7neoRh2Egw==}

  csstype@3.1.3:
    resolution: {integrity: sha512-M1uQkMl8rQK/szD0LNhtqxIPLpimGm8sOBwU7lLnCpSbTyY3yeU1Vc7l4KT5zT4s/yOxHH5O7tIuuLOCnLADRw==}

  debug@4.4.0:
    resolution: {integrity: sha512-6WTZ/IxCY/T6BALoZHaE4ctp9xm+Z5kY/pzYaCHRFeyVhojxlrm+46y68HA6hr0TcwEssoxNiDEUJQjfPZ/RYA==}
    engines: {node: '>=6.0'}
    peerDependencies:
      supports-color: '*'
    peerDependenciesMeta:
      supports-color:
        optional: true

  deep-eql@5.0.2:
    resolution: {integrity: sha512-h5k/5U50IJJFpzfL6nO9jaaumfjO/f2NjK/oYB2Djzm4p9L+3T9qWpZqZ2hAbLPuuYq9wrU08WQyBTL5GbPk5Q==}
    engines: {node: '>=6'}

  dequal@2.0.3:
    resolution: {integrity: sha512-0je+qPKHEMohvfRTCEo3CrPG6cAzAYgmzKyxRiYSSDkS6eGJdyVJm7WaYA5ECaAD9wLB2T4EEeymA5aFVcYXCA==}
    engines: {node: '>=6'}

  detect-indent@6.1.0:
    resolution: {integrity: sha512-reYkTUJAZb9gUuZ2RvVCNhVHdg62RHnJ7WJl8ftMi4diZ6NWlciOzQN88pUhSELEwflJht4oQDv0F0BMlwaYtA==}
    engines: {node: '>=8'}

  detect-libc@2.0.3:
    resolution: {integrity: sha512-bwy0MGW55bG41VqxxypOsdSdGqLwXPI/focwgTYCFMbdUiBAxLg9CFzG08sz2aqzknwiX7Hkl0bQENjg8iLByw==}
    engines: {node: '>=8'}

  detect-node-es@1.1.0:
    resolution: {integrity: sha512-ypdmJU/TbBby2Dxibuv7ZLW3Bs1QEmM7nHjEANfohJLvE0XVujisn1qPJcZxg+qDucsr+bP6fLD1rPS3AhJ7EQ==}

  didyoumean@1.2.2:
    resolution: {integrity: sha512-gxtyfqMg7GKyhQmb056K7M3xszy/myH8w+B4RT+QXBQsvAOdc3XymqDDPHx1BgPgsdAA5SIifona89YtRATDzw==}

  diff@4.0.2:
    resolution: {integrity: sha512-58lmxKSA4BNyLz+HHMUzlOEpg09FV+ev6ZMe3vJihgdxzgcwZ8VoEEPmALCZG9LmqfVoNMMKpttIYTVG6uDY7A==}
    engines: {node: '>=0.3.1'}

  dir-glob@3.0.1:
    resolution: {integrity: sha512-WkrWp9GR4KXfKGYzOLmTuGVi1UWFfws377n9cc55/tb6DuqyF6pcQ5AbiHEshaDpY9v6oaSr2XCDidGmMwdzIA==}
    engines: {node: '>=8'}

  dlv@1.1.3:
    resolution: {integrity: sha512-+HlytyjlPKnIG8XuRG8WvmBP8xs8P71y+SKKS6ZXWoEgLuePxtDoUEiH7WkdePWrQ5JBpE6aoVqfZfJUQkjXwA==}

  dot-case@3.0.4:
    resolution: {integrity: sha512-Kv5nKlh6yRrdrGvxeJ2e5y2eRUpkUosIW4A2AS38zwSz27zu7ufDwQPi5Jhs3XAlGNetl3bmnGhQsMtkKJnj3w==}

  dotenv@16.4.7:
    resolution: {integrity: sha512-47qPchRCykZC03FhkYAhrvwU4xDBFIj1QPqaarj6mdM/hgUzfPHcpkHJOn3mJAufFeeAxAzeGsr5X0M4k6fLZQ==}
    engines: {node: '>=12'}

  drizzle-kit@0.30.5:
    resolution: {integrity: sha512-l6dMSE100u7sDaTbLczibrQZjA35jLsHNqIV+jmhNVO3O8jzM6kywMOmV9uOz9ZVSCMPQhAZEFjL/qDPVrqpUA==}
    hasBin: true

  drizzle-orm@0.33.0:
    resolution: {integrity: sha512-SHy72R2Rdkz0LEq0PSG/IdvnT3nGiWuRk+2tXZQ90GVq/XQhpCzu/EFT3V2rox+w8MlkBQxifF8pCStNYnERfA==}
    peerDependencies:
      '@aws-sdk/client-rds-data': '>=3'
      '@cloudflare/workers-types': '>=3'
      '@electric-sql/pglite': '>=0.1.1'
      '@libsql/client': '*'
      '@neondatabase/serverless': '>=0.1'
      '@op-engineering/op-sqlite': '>=2'
      '@opentelemetry/api': ^1.4.1
      '@planetscale/database': '>=1'
      '@prisma/client': '*'
      '@tidbcloud/serverless': '*'
      '@types/better-sqlite3': '*'
      '@types/pg': '*'
      '@types/react': '>=18'
      '@types/sql.js': '*'
      '@vercel/postgres': '>=0.8.0'
      '@xata.io/client': '*'
      better-sqlite3: '>=7'
      bun-types: '*'
      expo-sqlite: '>=13.2.0'
      knex: '*'
      kysely: '*'
      mysql2: '>=2'
      pg: '>=8'
      postgres: '>=3'
      prisma: '*'
      react: '>=18'
      sql.js: '>=1'
      sqlite3: '>=5'
    peerDependenciesMeta:
      '@aws-sdk/client-rds-data':
        optional: true
      '@cloudflare/workers-types':
        optional: true
      '@electric-sql/pglite':
        optional: true
      '@libsql/client':
        optional: true
      '@neondatabase/serverless':
        optional: true
      '@op-engineering/op-sqlite':
        optional: true
      '@opentelemetry/api':
        optional: true
      '@planetscale/database':
        optional: true
      '@prisma/client':
        optional: true
      '@tidbcloud/serverless':
        optional: true
      '@types/better-sqlite3':
        optional: true
      '@types/pg':
        optional: true
      '@types/react':
        optional: true
      '@types/sql.js':
        optional: true
      '@vercel/postgres':
        optional: true
      '@xata.io/client':
        optional: true
      better-sqlite3:
        optional: true
      bun-types:
        optional: true
      expo-sqlite:
        optional: true
      knex:
        optional: true
      kysely:
        optional: true
      mysql2:
        optional: true
      pg:
        optional: true
      postgres:
        optional: true
      prisma:
        optional: true
      react:
        optional: true
      sql.js:
        optional: true
      sqlite3:
        optional: true

  drizzle-orm@0.38.4:
    resolution: {integrity: sha512-s7/5BpLKO+WJRHspvpqTydxFob8i1vo2rEx4pY6TGY7QSMuUfWUuzaY0DIpXCkgHOo37BaFC+SJQb99dDUXT3Q==}
    peerDependencies:
      '@aws-sdk/client-rds-data': '>=3'
      '@cloudflare/workers-types': '>=4'
      '@electric-sql/pglite': '>=0.2.0'
      '@libsql/client': '>=0.10.0'
      '@libsql/client-wasm': '>=0.10.0'
      '@neondatabase/serverless': '>=0.10.0'
      '@op-engineering/op-sqlite': '>=2'
      '@opentelemetry/api': ^1.4.1
      '@planetscale/database': '>=1'
      '@prisma/client': '*'
      '@tidbcloud/serverless': '*'
      '@types/better-sqlite3': '*'
      '@types/pg': '*'
      '@types/react': '>=18'
      '@types/sql.js': '*'
      '@vercel/postgres': '>=0.8.0'
      '@xata.io/client': '*'
      better-sqlite3: '>=7'
      bun-types: '*'
      expo-sqlite: '>=14.0.0'
      knex: '*'
      kysely: '*'
      mysql2: '>=2'
      pg: '>=8'
      postgres: '>=3'
      prisma: '*'
      react: '>=18'
      sql.js: '>=1'
      sqlite3: '>=5'
    peerDependenciesMeta:
      '@aws-sdk/client-rds-data':
        optional: true
      '@cloudflare/workers-types':
        optional: true
      '@electric-sql/pglite':
        optional: true
      '@libsql/client':
        optional: true
      '@libsql/client-wasm':
        optional: true
      '@neondatabase/serverless':
        optional: true
      '@op-engineering/op-sqlite':
        optional: true
      '@opentelemetry/api':
        optional: true
      '@planetscale/database':
        optional: true
      '@prisma/client':
        optional: true
      '@tidbcloud/serverless':
        optional: true
      '@types/better-sqlite3':
        optional: true
      '@types/pg':
        optional: true
      '@types/react':
        optional: true
      '@types/sql.js':
        optional: true
      '@vercel/postgres':
        optional: true
      '@xata.io/client':
        optional: true
      better-sqlite3:
        optional: true
      bun-types:
        optional: true
      expo-sqlite:
        optional: true
      knex:
        optional: true
      kysely:
        optional: true
      mysql2:
        optional: true
      pg:
        optional: true
      postgres:
        optional: true
      prisma:
        optional: true
      react:
        optional: true
      sql.js:
        optional: true
      sqlite3:
        optional: true

  eastasianwidth@0.2.0:
    resolution: {integrity: sha512-I88TYZWc9XiYHRQ4/3c5rjjfgkjhLyW2luGIheGERbNQ6OY7yTybanSpDXZa8y7VUP9YmDcYa+eyq4ca7iLqWA==}

  emoji-regex@8.0.0:
    resolution: {integrity: sha512-MSjYzcWNOA0ewAHpz0MxpYFvwg6yjy1NG3xteoqz644VCo/RPgnr1/GGt+ic3iJTzQ8Eu3TdM14SawnVUmGE6A==}

  emoji-regex@9.2.2:
    resolution: {integrity: sha512-L18DaJsXSUk2+42pv8mLs5jJT2hqFkFE4j21wOmgbUqsZ2hL72NsUU785g9RXgo3s0ZNgVl42TiHp3ZtOv/Vyg==}

  enquirer@2.4.1:
    resolution: {integrity: sha512-rRqJg/6gd538VHvR3PSrdRBb/1Vy2YfzHqzvbhGIQpDRKIa4FgV/54b5Q1xYSxOOwKvjXweS26E0Q+nAMwp2pQ==}
    engines: {node: '>=8.6'}

  env-paths@3.0.0:
    resolution: {integrity: sha512-dtJUTepzMW3Lm/NPxRf3wP4642UWhjL2sQxc+ym2YMj1m/H2zDNQOlezafzkHwn6sMstjHTwG6iQQsctDW/b1A==}
    engines: {node: ^12.20.0 || ^14.13.1 || >=16.0.0}

  es-module-lexer@1.7.0:
    resolution: {integrity: sha512-jEQoCwk8hyb2AZziIOLhDqpm5+2ww5uIE6lkO/6jcOCusfk6LhMHpXXfBLXTZ7Ydyt0j4VoUQv6uGNYbdW+kBA==}

  esbuild-register@3.6.0:
    resolution: {integrity: sha512-H2/S7Pm8a9CL1uhp9OvjwrBh5Pvx0H8qVOxNu8Wed9Y7qv56MPtq+GGM8RJpq6glYJn9Wspr8uw7l55uyinNeg==}
    peerDependencies:
      esbuild: '>=0.12 <1'

  esbuild@0.18.20:
    resolution: {integrity: sha512-ceqxoedUrcayh7Y7ZX6NdbbDzGROiyVBgC4PriJThBKSVPWnnFHZAkfI1lJT8QFkOwH4qOS2SJkS4wvpGl8BpA==}
    engines: {node: '>=12'}
    hasBin: true

  esbuild@0.19.12:
    resolution: {integrity: sha512-aARqgq8roFBj054KvQr5f1sFu0D65G+miZRCuJyJ0G13Zwx7vRar5Zhn2tkQNzIXcBrNVsv/8stehpj+GAjgbg==}
    engines: {node: '>=12'}
    hasBin: true

  esbuild@0.25.0:
    resolution: {integrity: sha512-BXq5mqc8ltbaN34cDqWuYKyNhX8D/Z0J1xdtdQ8UcIIIyJyz+ZMKUt58tF3SrZ85jcfN/PZYhjR5uDQAYNVbuw==}
    engines: {node: '>=18'}
    hasBin: true

  esprima@4.0.1:
    resolution: {integrity: sha512-eGuFFw7Upda+g4p+QHvnW0RyTX/SVeJBDM/gCtMARO0cLuT2HcEKnTPvhjV6aGeqrCB/sbNop0Kszm0jsaWU4A==}
    engines: {node: '>=4'}
    hasBin: true

  estree-walker@3.0.3:
    resolution: {integrity: sha512-7RUKfXgSMMkzt6ZuXmqapOurLGPPfgj6l9uRZ7lRGolvk0y2yocc35LdcxKC5PQZdn2DMqioAQ2NoWcrTKmm6g==}

  execa@9.5.2:
    resolution: {integrity: sha512-EHlpxMCpHWSAh1dgS6bVeoLAXGnJNdR93aabr4QCGbzOM73o5XmRfM/e5FUqsw3aagP8S8XEWUWFAxnRBnAF0Q==}
    engines: {node: ^18.19.0 || >=20.5.0}

  expect-type@1.2.1:
    resolution: {integrity: sha512-/kP8CAwxzLVEeFrMm4kMmy4CCDlpipyA7MYLVrdJIkV0fYF0UaigQHRsxHiuY/GEea+bh4KSv3TIlgr+2UL6bw==}
    engines: {node: '>=12.0.0'}

  extendable-error@0.1.7:
    resolution: {integrity: sha512-UOiS2in6/Q0FK0R0q6UY9vYpQ21mr/Qn1KOnte7vsACuNJf514WvCCUHSRCPcgjPT2bAhNIJdlE6bVap1GKmeg==}

  external-editor@3.1.0:
    resolution: {integrity: sha512-hMQ4CX1p1izmuLYyZqLMO/qGNw10wSv9QDCPfzXfyFrOaCSSoRfqE1Kf1s5an66J5JZC62NewG+mK49jOCtQew==}
    engines: {node: '>=4'}

  fast-glob@3.3.3:
    resolution: {integrity: sha512-7MptL8U0cqcFdzIzwOTHoilX9x5BrNqye7Z/LuC7kCMRio1EMSyqRK3BEAUD7sXRq4iT4AzTVuZdhgQ2TCvYLg==}
    engines: {node: '>=8.6.0'}

  fast-xml-parser@4.4.1:
    resolution: {integrity: sha512-xkjOecfnKGkSsOwtZ5Pz7Us/T6mrbPQrq0nh+aCO5V9nk5NLWmasAHumTKjiPJPWANe+kAZ84Jc8ooJkzZ88Sw==}
    hasBin: true

  fastq@1.18.0:
    resolution: {integrity: sha512-QKHXPW0hD8g4UET03SdOdunzSouc9N4AuHdsX8XNcTsuz+yYFILVNIX4l9yHABMhiEI9Db0JTTIpu0wB+Y1QQw==}

  fdir@6.4.2:
    resolution: {integrity: sha512-KnhMXsKSPZlAhp7+IjUkRZKPb4fUyccpDrdFXbi4QL1qkmFh9kVY09Yox+n4MaOb3lHZ1Tv829C3oaaXoMYPDQ==}
    peerDependencies:
      picomatch: ^3 || ^4
    peerDependenciesMeta:
      picomatch:
        optional: true

  fdir@6.4.3:
    resolution: {integrity: sha512-PMXmW2y1hDDfTSRc9gaXIuCCRpuoz3Kaz8cUelp3smouvfT632ozg2vrT6lJsHKKOF59YLbOGfAWGUcKEfRMQw==}
    peerDependencies:
      picomatch: ^3 || ^4
    peerDependenciesMeta:
      picomatch:
        optional: true

  fdir@6.4.4:
    resolution: {integrity: sha512-1NZP+GK4GfuAv3PqKvxQRDMjdSRZjnkq7KfhlNrCNNlZ0ygQFpebfrnfnq/W7fpUnAv9aGWmY1zKx7FYL3gwhg==}
    peerDependencies:
      picomatch: ^3 || ^4
    peerDependenciesMeta:
      picomatch:
        optional: true

  figures@6.1.0:
    resolution: {integrity: sha512-d+l3qxjSesT4V7v2fh+QnmFnUWv9lSpjarhShNTgBOfA0ttejbQUAlHLitbjkoRiDulW0OPoQPYIGhIC8ohejg==}
    engines: {node: '>=18'}

  fill-range@7.1.1:
    resolution: {integrity: sha512-YsGpe3WHLK8ZYi4tWDg2Jy3ebRz2rXowDxnld4bkQB00cc/1Zw9AWnC0i9ztDJitivtQvaI9KaLyKrc+hBW0yg==}
    engines: {node: '>=8'}

  find-up@4.1.0:
    resolution: {integrity: sha512-PpOwAdQ/YlXQ2vj8a3h8IipDuYRi3wceVQQGYWxNINccq40Anw7BlsEXCMbt1Zt+OLA6Fq9suIpIWD0OsnISlw==}
    engines: {node: '>=8'}

  foreground-child@3.3.0:
    resolution: {integrity: sha512-Ld2g8rrAyMYFXBhEqMz8ZAHBi4J4uS1i/CxGMDnjyFWddMXLVcDp051DZfu+t7+ab7Wv6SMqpWmyFIj5UbfFvg==}
    engines: {node: '>=14'}

  foreground-child@3.3.1:
    resolution: {integrity: sha512-gIXjKqtFuWEgzFRJA9WCQeSJLZDjgJUOMCMzxtvFq/37KojM1BFGufqsCy0r4qSQmYLsZYMeyRqzIWOMup03sw==}
    engines: {node: '>=14'}

  fs-extra@7.0.1:
    resolution: {integrity: sha512-YJDaCJZEnBmcbw13fvdAM9AwNOJwOzrE4pqMqBq5nFiEqXUqHwlK4B+3pUw6JNvfSPtX05xFHtYy/1ni01eGCw==}
    engines: {node: '>=6 <7 || >=8'}

  fs-extra@8.1.0:
    resolution: {integrity: sha512-yhlQgA6mnOJUKOsRUFsgJdQCvkKhcz8tlZG5HBQfReYZy46OwLcY+Zia0mtdHsOo9y/hP+CxMN0TU9QxoOtG4g==}
    engines: {node: '>=6 <7 || >=8'}

  fsevents@2.3.3:
    resolution: {integrity: sha512-5xoDfX+fL7faATnagmWPpbFtwh/R77WmMMqqHGS65C3vvB0YHrgF+B1YmZ3441tMj5n63k0212XNoJwzlhffQw==}
    engines: {node: ^8.16.0 || ^10.6.0 || >=11.0.0}
    os: [darwin]

  function-bind@1.1.2:
    resolution: {integrity: sha512-7XHNxH7qX9xG5mIwxkhumTox/MIRNcOgDrxWsMt2pAr23WHp6MrRlN7FBSFpCpr+oVO0F744iUgR82nJMfG2SA==}

  gel@2.0.1:
    resolution: {integrity: sha512-gfem3IGvqKqXwEq7XseBogyaRwGsQGuE7Cw/yQsjLGdgiyqX92G1xENPCE0ltunPGcsJIa6XBOTx/PK169mOqw==}
    engines: {node: '>= 18.0.0'}
    hasBin: true

  get-nonce@1.0.1:
    resolution: {integrity: sha512-FJhYRoDaiatfEkUK8HKlicmu/3SGFD51q3itKDGoSTysQJBnfOcxU5GxnhE1E6soB76MbT0MBtnKJuXyAx+96Q==}
    engines: {node: '>=6'}

  get-stream@9.0.1:
    resolution: {integrity: sha512-kVCxPF3vQM/N0B1PmoqVUqgHP+EeVjmZSQn+1oCRPxd2P21P2F19lIgbR3HBosbB1PUhOAoctJnfEn2GbN2eZA==}
    engines: {node: '>=18'}

  get-tsconfig@4.8.1:
    resolution: {integrity: sha512-k9PN+cFBmaLWtVz29SkUoqU5O0slLuHJXt/2P+tMVFT+phsSGXGkp9t3rQIqdz0e+06EHNGs3oM6ZX1s2zHxRg==}

  glob-parent@5.1.2:
    resolution: {integrity: sha512-AOIgSQCepiJYwP3ARnGx+5VnTu2HBYdzbGP45eLw1vr3zB3vZLeyed1sC9hnbcOc9/SrMyM5RPQrkGz4aS9Zow==}
    engines: {node: '>= 6'}

  glob-parent@6.0.2:
    resolution: {integrity: sha512-XxwI8EOhVQgWp6iDL+3b0r86f4d6AX6zSU55HfB4ydCEuXLXc5FcYeOu+nnGftS4TEju/11rt4KJPTMgbfmv4A==}
    engines: {node: '>=10.13.0'}

  glob-to-regexp@0.4.1:
    resolution: {integrity: sha512-lkX1HJXwyMcprw/5YUZc2s7DrpAiHB21/V+E1rHUrVNokkvB6bqMzT0VfV6/86ZNabt1k14YOIaT7nDvOX3Iiw==}

  glob@10.4.5:
    resolution: {integrity: sha512-7Bv8RF0k6xjo7d4A/PxYLbUCfb6c+Vpd2/mB2yRDlew7Jb5hEXiCD9ibfO7wpk8i4sevK6DFny9h7EYbM3/sHg==}
    hasBin: true

  glob@11.0.2:
    resolution: {integrity: sha512-YT7U7Vye+t5fZ/QMkBFrTJ7ZQxInIUjwyAjVj84CYXqgBdv30MFUPGnBR6sQaVq6Is15wYJUsnzTuWaGRBhBAQ==}
    engines: {node: 20 || >=22}
    hasBin: true

  globby@11.1.0:
    resolution: {integrity: sha512-jhIXaOzy1sb8IyocaruWSn1TjmnBVs8Ayhcy83rmxNJ8q2uWKCAj3CnJY+KpGSXCueAPc0i05kVvVKtP1t9S3g==}
    engines: {node: '>=10'}

  graceful-fs@4.2.11:
    resolution: {integrity: sha512-RbJ5/jmFcNNCcDV5o9eTnBLJ/HszWV0P73bc+Ff4nS/rJj+YaS6IGyiOL0VoBYX+l1Wrl3k63h/KrH+nhJ0XvQ==}

  hasown@2.0.2:
    resolution: {integrity: sha512-0hJU9SCPvmMzIBdZFqNPXWa6dqh7WdH0cII9y+CyS8rG3nL48Bclra9HmKhVVUHyPWNH5Y7xDwAB7bfgSjkUMQ==}
    engines: {node: '>= 0.4'}

  hono@4.6.16:
    resolution: {integrity: sha512-iE6xOPwDYlfnZFwk6BfIMMIH4WZm3pPhz6rc1uJM/OPew0pjG5K6p8WTLaMBY1/szF/T0TaEjprMpwn16BA0NQ==}
    engines: {node: '>=16.9.0'}

  human-id@4.1.1:
    resolution: {integrity: sha512-3gKm/gCSUipeLsRYZbbdA1BD83lBoWUkZ7G9VFrhWPAU76KwYo5KR8V28bpoPm/ygy0x5/GCbpRQdY7VLYCoIg==}
    hasBin: true

  human-signals@8.0.0:
    resolution: {integrity: sha512-/1/GPCpDUCCYwlERiYjxoczfP0zfvZMU/OWgQPMya9AbAE24vseigFdhAMObpc8Q4lc/kjutPfUddDYyAmejnA==}
    engines: {node: '>=18.18.0'}

  iconv-lite@0.4.24:
    resolution: {integrity: sha512-v3MXnZAcvnywkTUEZomIActle7RXXeedOR31wwl7VlyoXO4Qi9arvSenNQWne1TcRwhCL1HwLI21bEqdpj8/rA==}
    engines: {node: '>=0.10.0'}

  ignore@5.3.2:
    resolution: {integrity: sha512-hsBTNUqQTDwkWtcdYI2i06Y/nUBEsNEDJKjWdigLvegy8kDuJAS8uRlpkkcQpyEXL0Z/pjDy5HBmMjRCJ2gq+g==}
    engines: {node: '>= 4'}

  is-arrayish@0.3.2:
    resolution: {integrity: sha512-eVRqCvVlZbuw3GrM63ovNSNAeA1K16kaR/LRY/92w0zxQ5/1YzwblUX652i4Xs9RwAGjW9d9y6X88t8OaAJfWQ==}

  is-binary-path@2.1.0:
    resolution: {integrity: sha512-ZMERYes6pDydyuGidse7OsHxtbI7WVeUEozgR/g7rd0xUimYNlvZRE/K2MgZTjWy725IfelLeVcEM97mmtRGXw==}
    engines: {node: '>=8'}

  is-core-module@2.16.1:
    resolution: {integrity: sha512-UfoeMA6fIJ8wTYFEUjelnaGI67v6+N7qXJEvQuIGa99l4xsCruSYOVSQ0uPANn4dAzm8lkYPaKLrrijLq7x23w==}
    engines: {node: '>= 0.4'}

  is-extglob@2.1.1:
    resolution: {integrity: sha512-SbKbANkN603Vi4jEZv49LeVJMn4yGwsbzZworEoyEiutsN3nJYdbO36zfhGJ6QEDpOZIFkDtnq5JRxmvl3jsoQ==}
    engines: {node: '>=0.10.0'}

  is-fullwidth-code-point@3.0.0:
    resolution: {integrity: sha512-zymm5+u+sCsSWyD9qNaejV3DFvhCKclKdizYaJUuHA83RLjb7nSuGnddCHGv0hk+KY7BMAlsWeK4Ueg6EV6XQg==}
    engines: {node: '>=8'}

  is-glob@4.0.3:
    resolution: {integrity: sha512-xelSayHH36ZgE7ZWhli7pW34hNbNl8Ojv5KVmkJD4hBdD3th8Tfk9vYasLM+mXWOZhFkgZfxhLSnrwRr4elSSg==}
    engines: {node: '>=0.10.0'}

  is-number@7.0.0:
    resolution: {integrity: sha512-41Cifkg6e8TylSpdtTpeLVMqvSBEVzTttHvERD741+pnZ8ANv0004MRL43QKPDlK9cGvNp6NZWZUBlbGXYxxng==}
    engines: {node: '>=0.12.0'}

  is-plain-obj@4.1.0:
    resolution: {integrity: sha512-+Pgi+vMuUNkJyExiMBt5IlFoMyKnr5zhJ4Uspz58WOhBF5QoIZkFyNHIbBAtHwzVAgk5RtndVNsDRN61/mmDqg==}
    engines: {node: '>=12'}

  is-stream@4.0.1:
    resolution: {integrity: sha512-Dnz92NInDqYckGEUJv689RbRiTSEHCQ7wOVeALbkOz999YpqT46yMRIGtSNl2iCL1waAZSx40+h59NV/EwzV/A==}
    engines: {node: '>=18'}

  is-subdir@1.2.0:
    resolution: {integrity: sha512-2AT6j+gXe/1ueqbW6fLZJiIw3F8iXGJtt0yDrZaBhAZEG1raiTxKWU+IPqMCzQAXOUCKdA4UDMgacKH25XG2Cw==}
    engines: {node: '>=4'}

  is-unicode-supported@2.1.0:
    resolution: {integrity: sha512-mE00Gnza5EEB3Ds0HfMyllZzbBrmLOX3vfWoj9A9PEnTfratQ/BcaJOuMhnkhjXvb2+FkY3VuHqtAGpTPmglFQ==}
    engines: {node: '>=18'}

  is-windows@1.0.2:
    resolution: {integrity: sha512-eXK1UInq2bPmjyX6e3VHIzMLobc4J94i4AWn+Hpq3OU5KkrRC96OAcR3PRJ/pGu6m8TRnBHP9dkXQVsT/COVIA==}
    engines: {node: '>=0.10.0'}

  isexe@2.0.0:
    resolution: {integrity: sha512-RHxMLp9lnKHGHRng9QFhRCMbYAcVpn69smSGcq3f36xjgVVWThj4qqLbTLlq7Ssj8B+fIQ1EuCEGI2lKsyQeIw==}

  isexe@3.1.1:
    resolution: {integrity: sha512-LpB/54B+/2J5hqQ7imZHfdU31OlgQqx7ZicVlkm9kzg9/w8GKLEcFfJl/t7DCEDueOyBAD6zCCwTO6Fzs0NoEQ==}
    engines: {node: '>=16'}

  jackspeak@3.4.3:
    resolution: {integrity: sha512-OGlZQpz2yfahA/Rd1Y8Cd9SIEsqvXkLVoSw/cgwhnhFMDbsQFeZYoJJ7bIZBS9BcamUW96asq/npPWugM+RQBw==}

  jackspeak@4.1.0:
    resolution: {integrity: sha512-9DDdhb5j6cpeitCbvLO7n7J4IxnbM6hoF6O1g4HQ5TfhvvKN8ywDM7668ZhMHRqVmxqhps/F6syWK2KcPxYlkw==}
    engines: {node: 20 || >=22}

  jiti@1.21.7:
    resolution: {integrity: sha512-/imKNG4EbWNrVjoNC/1H5/9GFy+tqjGBHCaSsN+P2RnPqjsLmv6UD3Ej+Kj8nBWaRAwyk7kK5ZUc+OEatnTR3A==}
    hasBin: true

  jose@5.9.6:
    resolution: {integrity: sha512-AMlnetc9+CV9asI19zHmrgS/WYsWUwCn2R7RzlbJWD7F9eWYUTGyBmU9o6PxngtLGOiDGPRu+Uc4fhKzbpteZQ==}

  joycon@3.1.1:
    resolution: {integrity: sha512-34wB/Y7MW7bzjKRjUKTa46I2Z7eV62Rkhva+KkopW7Qvv/OSWBqvkSY7vusOPrNuZcUG3tApvdVgNB8POj3SPw==}
    engines: {node: '>=10'}

  js-cookie@3.0.5:
    resolution: {integrity: sha512-cEiJEAEoIbWfCZYKWhVwFuvPX1gETRYPw6LlaTKoxD3s2AkXzkCjnp6h0V77ozyqj0jakteJ4YqDJT830+lVGw==}
    engines: {node: '>=14'}

  js-yaml@3.14.1:
    resolution: {integrity: sha512-okMH7OXXJ7YrN9Ok3/SXrnu4iX9yOk+25nqX4imS2npuvTYDmo/QEZoqwZkYaIDk3jVvBOTOIEgEhaLOynBS9g==}
    hasBin: true

  js-yaml@4.1.0:
    resolution: {integrity: sha512-wpxZs9NoxZaJESJGIZTyDEaYpl0FKSA+FB9aJiyemKhMwkxQg63h4T1KJgUGHpTqPDNRcmmYLugrRjJlBtWvRA==}
    hasBin: true

  json-schema-to-typescript@15.0.3:
    resolution: {integrity: sha512-iOKdzTUWEVM4nlxpFudFsWyUiu/Jakkga4OZPEt7CGoSEsAsUgdOZqR6pcgx2STBek9Gm4hcarJpXSzIvZ/hKA==}
    engines: {node: '>=16.0.0'}
    hasBin: true

  jsonfile@4.0.0:
    resolution: {integrity: sha512-m6F1R3z8jjlf2imQHS2Qez5sjKWQzbuuhuJ/FKYFRZvPE3PuHcSMVZzfsLhGVOkfd20obL5SWEBew5ShlquNxg==}

  lilconfig@3.1.3:
    resolution: {integrity: sha512-/vlFKAoH5Cgt3Ie+JLhRbwOsCQePABiU3tJ1egGvyQ+33R/vcwM2Zl2QR/LzjsBeItPt3oSVXapn+m4nQDvpzw==}
    engines: {node: '>=14'}

  lines-and-columns@1.2.4:
    resolution: {integrity: sha512-7ylylesZQ/PV29jhEDl3Ufjo6ZX7gCqJr5F7PKrqc93v7fzSymt1BpwEU8nAUXs8qzzvqhbjhK5QZg6Mt/HkBg==}

  load-tsconfig@0.2.5:
    resolution: {integrity: sha512-IXO6OCs9yg8tMKzfPZ1YmheJbZCiEsnBdcB03l0OcfK9prKnJb96siuHCr5Fl37/yo9DnKU+TLpxzTUspw9shg==}
    engines: {node: ^12.20.0 || ^14.13.1 || >=16.0.0}

  locate-path@5.0.0:
    resolution: {integrity: sha512-t7hw9pI+WvuwNJXwk5zVHpyhIqzg2qTlklJOf0mVxGSbe3Fp2VieZcduNYjaLDoy6p9uGpQEGWG87WpMKlNq8g==}
    engines: {node: '>=8'}

  lodash.sortby@4.7.0:
    resolution: {integrity: sha512-HDWXG8isMntAyRF5vZ7xKuEvOhT4AhlRt/3czTSjvGUxjYCBVRQY48ViDHyfYz9VIoBkW4TMGQNapx+l3RUwdA==}

  lodash.startcase@4.4.0:
    resolution: {integrity: sha512-+WKqsK294HMSc2jEbNgpHpd0JfIBhp7rEV4aqXWqFr6AlXov+SlcgB1Fv01y2kGe3Gc8nMW7VA0SrGuSkRfIEg==}

  lodash@4.17.21:
    resolution: {integrity: sha512-v2kDEe57lecTulaDIuNTPy3Ry4gLGJ6Z1O3vE1krgXZNrsQ+LFTGHVxVjcXPs17LhbZVGedAJv8XZ1tvj5FvSg==}

  loupe@3.1.3:
    resolution: {integrity: sha512-kkIp7XSkP78ZxJEsSxW3712C6teJVoeHHwgo9zJ380de7IYyJ2ISlxojcH2pC5OFLewESmnRi/+XCDIEEVyoug==}

  lower-case@2.0.2:
    resolution: {integrity: sha512-7fm3l3NAF9WfN6W3JOmf5drwpVqX78JtoGJ3A6W0a6ZnldM41w2fV5D490psKFTpMds8TJse/eHLFFsNHHjHgg==}

  lru-cache@10.4.3:
    resolution: {integrity: sha512-JNAzZcXrCt42VGLuYz0zfAzDfAvJWW6AfYlDBQyDV5DClI2m5sAmK+OIO7s59XfsRsWHp02jAJrRadPRGTt6SQ==}

  lru-cache@11.1.0:
    resolution: {integrity: sha512-QIXZUBJUx+2zHUdQujWejBkcD9+cs94tLn0+YL8UrCh+D5sCXZ4c7LaEH48pNwRY3MLDgqUFyhlCyjJPf1WP0A==}
    engines: {node: 20 || >=22}

  lucide-react@0.469.0:
    resolution: {integrity: sha512-28vvUnnKQ/dBwiCQtwJw7QauYnE7yd2Cyp4tTTJpvglX4EMpbflcdBgrgToX2j71B3YvugK/NH3BGUk+E/p/Fw==}
    peerDependencies:
      react: ^16.5.1 || ^17.0.0 || ^18.0.0 || ^19.0.0

  magic-string@0.30.17:
    resolution: {integrity: sha512-sNPKHvyjVf7gyjwS4xGTaW/mCnF8wnjtifKBEhxfZ7E/S8tQ0rssrwGNn6q8JH/ohItJfSQp9mBtQYuTlH5QnA==}

  make-error@1.3.6:
    resolution: {integrity: sha512-s8UhlNe7vPKomQhC1qFelMokr/Sc3AgNbso3n74mVPA5LTZwkB9NlXf4XPamLxJE8h0gh73rM94xvwRT2CVInw==}

  map-obj@4.3.0:
    resolution: {integrity: sha512-hdN1wVrZbb29eBGiGjJbeP8JbKjq1urkHJ/LIP/NY48MZ1QVXUsQBV1G1zvYFHn1XE06cwjBsOI2K3Ulnj1YXQ==}
    engines: {node: '>=8'}

  merge2@1.4.1:
    resolution: {integrity: sha512-8q7VEgMJW4J8tcfVPy8g09NcQwZdbwFEqhe/WZkoIzjn/3TGDwtOCYtXGxA3O8tPzpczCCDgv+P2P5y00ZJOOg==}
    engines: {node: '>= 8'}

  micromatch@4.0.8:
    resolution: {integrity: sha512-PXwfBhYu0hBCPw8Dn0E+WDYb7af3dSLVWKi3HGv84IdF4TyFoC0ysxFd0Goxw7nSv4T/PzEJQxsYsEiFCKo2BA==}
    engines: {node: '>=8.6'}

  minimatch@10.0.1:
    resolution: {integrity: sha512-ethXTt3SGGR+95gudmqJ1eNhRO7eGEGIgYA9vnPatK4/etz2MEVDno5GMCibdMTuBMyElzIlgxMna3K94XDIDQ==}
    engines: {node: 20 || >=22}

  minimatch@9.0.5:
    resolution: {integrity: sha512-G6T0ZX48xgozx7587koeX9Ys2NYy6Gmv//P89sEte9V9whIapMNF4idKxnW2QtCcLiTWlb/wfCabAtAFWhhBow==}
    engines: {node: '>=16 || 14 >=14.17'}

  minimist@1.2.8:
    resolution: {integrity: sha512-2yyAR8qBkN3YuheJanUpWC5U3bb5osDywNB8RzDVlDwDHbocAJveqqj1u8+SVD7jkWT4yvsHCpWqqWqAxb0zCA==}

  minipass@7.1.2:
    resolution: {integrity: sha512-qOOzS1cBTWYF4BH8fVePDBOO9iptMnGUEZwNc/cMWnTV2nVLZ7VoNWEPHkYczZA0pdoA7dl6e7FL659nX9S2aw==}
    engines: {node: '>=16 || 14 >=14.17'}

  mnemonist@0.38.3:
    resolution: {integrity: sha512-2K9QYubXx/NAjv4VLq1d1Ly8pWNC5L3BrixtdkyTegXWJIqY+zLNDhhX/A+ZwWt70tB1S8H4BE8FLYEFyNoOBw==}

  mri@1.2.0:
    resolution: {integrity: sha512-tzzskb3bG8LvYGFF/mDTpq3jpI6Q9wc3LEmBaghu+DdCssd1FakN7Bc0hVNmEyGq1bq3RgfkCb3cmQLpNPOroA==}
    engines: {node: '>=4'}

  ms@2.1.3:
    resolution: {integrity: sha512-6FlzubTLZG3J2a/NVCAleEhjzq5oxgHyaCU9yYXvcLsvoVaHJq/s5xXI6/XXP6tz7R9xAOtHnSO/tXtF3WRTlA==}

  mz@2.7.0:
    resolution: {integrity: sha512-z81GNO7nnYMEhrGh9LeymoE4+Yr0Wn5McHIZMK5cfQCl+NDX08sCZgUc9/6MHni9IWuFLm1Z3HTCXu2z9fN62Q==}

  nanoid@3.3.8:
    resolution: {integrity: sha512-WNLf5Sd8oZxOm+TzppcYk8gVOgP+l58xNy58D0nbUnOxOWRWvlcCV4kUF7ltmI6PsrLl/BgKEyS4mqsGChFN0w==}
    engines: {node: ^10 || ^12 || ^13.7 || ^14 || >=15.0.1}
    hasBin: true

  next@15.2.4:
    resolution: {integrity: sha512-VwL+LAaPSxEkd3lU2xWbgEOtrM8oedmyhBqaVNmgKB+GvZlCy9rgaEc+y2on0wv+l0oSFqLtYD6dcC1eAedUaQ==}
    engines: {node: ^18.18.0 || ^19.8.0 || >= 20.0.0}
    hasBin: true
    peerDependencies:
      '@opentelemetry/api': ^1.1.0
      '@playwright/test': ^1.41.2
      babel-plugin-react-compiler: '*'
      react: ^18.2.0 || 19.0.0-rc-de68d2f4-20241204 || ^19.0.0
      react-dom: ^18.2.0 || 19.0.0-rc-de68d2f4-20241204 || ^19.0.0
      sass: ^1.3.0
    peerDependenciesMeta:
      '@opentelemetry/api':
        optional: true
      '@playwright/test':
        optional: true
      babel-plugin-react-compiler:
        optional: true
      sass:
        optional: true

  no-case@3.0.4:
    resolution: {integrity: sha512-fgAN3jGAh+RoxUGZHTSOLJIqUc2wmoBwGR4tbpNAKmmovFoWq0OdRkb0VkldReO2a2iBT/OEulG9XSUc10r3zg==}

  normalize-path@3.0.0:
    resolution: {integrity: sha512-6eZs5Ls3WtCisHWp9S2GUy8dqkpGi4BVSz3GaqiE6ezub0512ESztXUwUB6C6IKbQkY2Pnb/mD4WYojCRwcwLA==}
    engines: {node: '>=0.10.0'}

  npm-run-path@6.0.0:
    resolution: {integrity: sha512-9qny7Z9DsQU8Ou39ERsPU4OZQlSTP47ShQzuKZ6PRXpYLtIFgl/DEBYEXKlvcEa+9tHVcK8CF81Y2V72qaZhWA==}
    engines: {node: '>=18'}

  object-assign@4.1.1:
    resolution: {integrity: sha512-rJgTQnkUnH1sFw8yT6VSU3zD3sWmu6sZhIseY8VX+GRu3P6F7Fu+JNDoXfklElbLJSnc3FUQHVe4cU5hj+BcUg==}
    engines: {node: '>=0.10.0'}

  object-hash@3.0.0:
    resolution: {integrity: sha512-RSn9F68PjH9HqtltsSnqYC1XXoWe9Bju5+213R98cNGttag9q9yAOTzdbsqvIa7aNm5WffBZFpWYr2aWrklWAw==}
    engines: {node: '>= 6'}

  obliterator@1.6.1:
    resolution: {integrity: sha512-9WXswnqINnnhOG/5SLimUlzuU1hFJUc8zkwyD59Sd+dPOMf05PmnYG/d6Q7HZ+KmgkZJa1PxRso6QdM3sTNHig==}

  obuf@1.1.2:
    resolution: {integrity: sha512-PX1wu0AmAdPqOL1mWhqmlOd8kOIZQwGZw6rh7uby9fTc5lhaOWFLX3I6R1hrF9k3zUY40e6igsLGkDXK92LJNg==}

  os-tmpdir@1.0.2:
    resolution: {integrity: sha512-D2FR03Vir7FIu45XBY20mTb+/ZSWB00sjU9jdQXt83gDrI4Ztz5Fs7/yy74g2N5SVQY4xY1qDr4rNddwYRVX0g==}
    engines: {node: '>=0.10.0'}

  outdent@0.5.0:
    resolution: {integrity: sha512-/jHxFIzoMXdqPzTaCpFzAAWhpkSjZPF4Vsn6jAfNpmbH/ymsmd7Qc6VE9BGn0L6YMj6uwpQLxCECpus4ukKS9Q==}

  p-filter@2.1.0:
    resolution: {integrity: sha512-ZBxxZ5sL2HghephhpGAQdoskxplTwr7ICaehZwLIlfL6acuVgZPm8yBNuRAFBGEqtD/hmUeq9eqLg2ys9Xr/yw==}
    engines: {node: '>=8'}

  p-limit@2.3.0:
    resolution: {integrity: sha512-//88mFWSJx8lxCzwdAABTJL2MyWB12+eIY7MDL2SqLmAkeKU9qxRvWuSyTjm3FUmpBEMuFfckAIqEaVGUDxb6w==}
    engines: {node: '>=6'}

  p-locate@4.1.0:
    resolution: {integrity: sha512-R79ZZ/0wAxKGu3oYMlz8jy/kbhsNrS7SKZ7PxEHBgJ5+F2mtFW2fK2cOtBh1cHYkQsbzFV7I+EoRKe6Yt0oK7A==}
    engines: {node: '>=8'}

  p-map@2.1.0:
    resolution: {integrity: sha512-y3b8Kpd8OAN444hxfBbFfj1FY/RjtTd8tzYwhUqNYXx0fXx2iX4maP4Qr6qhIKbQXI02wTLAda4fYUbDagTUFw==}
    engines: {node: '>=6'}

  p-try@2.2.0:
    resolution: {integrity: sha512-R4nPAVTAU0B9D35/Gk3uJf/7XYbQcyohSKdvAxIRSNghFl4e71hVoGnBNQz9cWaXxO2I10KTC+3jMdvvoKw6dQ==}
    engines: {node: '>=6'}

  package-json-from-dist@1.0.1:
    resolution: {integrity: sha512-UEZIS3/by4OC8vL3P2dTXRETpebLI2NiI5vIrjaD/5UtrkFX/tNbwjTSRAGC/+7CAo2pIcBaRgWmcBBHcsaCIw==}

  package-manager-detector@0.2.11:
    resolution: {integrity: sha512-BEnLolu+yuz22S56CU1SUKq3XC3PkwD5wv4ikR4MfGvnRVcmzXR9DwSlW2fEamyTPyXHomBJRzgapeuBvRNzJQ==}

  parse-ms@4.0.0:
    resolution: {integrity: sha512-TXfryirbmq34y8QBwgqCVLi+8oA3oWx2eAnSn62ITyEhEYaWRlVZ2DvMM9eZbMs/RfxPu/PK/aBLyGj4IrqMHw==}
    engines: {node: '>=18'}

  path-exists@4.0.0:
    resolution: {integrity: sha512-ak9Qy5Q7jYb2Wwcey5Fpvg2KoAc/ZIhLSLOSBmRmygPsGwkVVt0fZa0qrtMz+m6tJTAHfZQ8FnmB4MG4LWy7/w==}
    engines: {node: '>=8'}

  path-key@3.1.1:
    resolution: {integrity: sha512-ojmeN0qd+y0jszEtoY48r0Peq5dwMEkIlCOu6Q5f41lfkswXuKtYrhgoTpLnyIcHm24Uhqx+5Tqm2InSwLhE6Q==}
    engines: {node: '>=8'}

  path-key@4.0.0:
    resolution: {integrity: sha512-haREypq7xkM7ErfgIyA0z+Bj4AGKlMSdlQE2jvJo6huWD1EdkKYV+G/T4nq0YEF2vgTT8kqMFKo1uHn950r4SQ==}
    engines: {node: '>=12'}

  path-parse@1.0.7:
    resolution: {integrity: sha512-LDJzPVEEEPR+y48z93A0Ed0yXb8pAByGWo/k5YYdYgpY2/2EsOsksJrq7lOHxryrVOn1ejG6oAp8ahvOIQD8sw==}

  path-scurry@1.11.1:
    resolution: {integrity: sha512-Xa4Nw17FS9ApQFJ9umLiJS4orGjm7ZzwUrwamcGQuHSzDyth9boKDaycYdDcZDuqYATXw4HFXgaqWTctW/v1HA==}
    engines: {node: '>=16 || 14 >=14.18'}

  path-scurry@2.0.0:
    resolution: {integrity: sha512-ypGJsmGtdXUOeM5u93TyeIEfEhM6s+ljAhrk5vAvSx8uyY/02OvrZnA0YNGUrPXfpJMgI1ODd3nwz8Npx4O4cg==}
    engines: {node: 20 || >=22}

  path-type@4.0.0:
    resolution: {integrity: sha512-gDKb8aZMDeD/tZWs9P6+q0J9Mwkdl6xMV8TjnGP3qJVJ06bdMgkbBlLU8IdfOsIsFz2BW1rNVT3XuNEl8zPAvw==}
    engines: {node: '>=8'}

  pathe@2.0.3:
    resolution: {integrity: sha512-WUjGcAqP1gQacoQe+OBJsFA7Ld4DyXuUIjZ5cc75cLHvJ7dtNsTugphxIADwspS+AraAUePCKrSVtPLFj/F88w==}

  pathval@2.0.0:
    resolution: {integrity: sha512-vE7JKRyES09KiunauX7nd2Q9/L7lhok4smP9RZTDeD4MVs72Dp2qNFVz39Nz5a0FVEW0BJR6C0DYrq6unoziZA==}
    engines: {node: '>= 14.16'}

  pg-cloudflare@1.1.1:
    resolution: {integrity: sha512-xWPagP/4B6BgFO+EKz3JONXv3YDgvkbVrGw2mTo3D6tVDQRh1e7cqVGvyR3BE+eQgAvx1XhW/iEASj4/jCWl3Q==}

  pg-connection-string@2.7.0:
    resolution: {integrity: sha512-PI2W9mv53rXJQEOb8xNR8lH7Hr+EKa6oJa38zsK0S/ky2er16ios1wLKhZyxzD7jUReiWokc9WK5nxSnC7W1TA==}

  pg-int8@1.0.1:
    resolution: {integrity: sha512-WCtabS6t3c8SkpDBUlb1kjOs7l66xsGdKpIPZsg4wR+B3+u9UAum2odSsF9tnvxg80h4ZxLWMy4pRjOsFIqQpw==}
    engines: {node: '>=4.0.0'}

  pg-numeric@1.0.2:
    resolution: {integrity: sha512-BM/Thnrw5jm2kKLE5uJkXqqExRUY/toLHda65XgFTBTFYZyopbKjBe29Ii3RbkvlsMoFwD+tHeGaCjjv0gHlyw==}
    engines: {node: '>=4'}

  pg-pool@3.7.0:
    resolution: {integrity: sha512-ZOBQForurqh4zZWjrgSwwAtzJ7QiRX0ovFkZr2klsen3Nm0aoh33Ls0fzfv3imeH/nw/O27cjdz5kzYJfeGp/g==}
    peerDependencies:
      pg: '>=8.0'

  pg-protocol@1.7.0:
    resolution: {integrity: sha512-hTK/mE36i8fDDhgDFjy6xNOG+LCorxLG3WO17tku+ij6sVHXh1jQUJ8hYAnRhNla4QVD2H8er/FOjc/+EgC6yQ==}

  pg-types@2.2.0:
    resolution: {integrity: sha512-qTAAlrEsl8s4OiEQY69wDvcMIdQN6wdz5ojQiOy6YRMuynxenON0O5oCpJI6lshc6scgAY8qvJ2On/p+CXY0GA==}
    engines: {node: '>=4'}

  pg-types@4.0.2:
    resolution: {integrity: sha512-cRL3JpS3lKMGsKaWndugWQoLOCoP+Cic8oseVcbr0qhPzYD5DWXK+RZ9LY9wxRf7RQia4SCwQlXk0q6FCPrVng==}
    engines: {node: '>=10'}

  pg@8.13.1:
    resolution: {integrity: sha512-OUir1A0rPNZlX//c7ksiu7crsGZTKSOXJPgtNiHGIlC9H0lO+NC6ZDYksSgBYY/thSWhnSRBv8w1lieNNGATNQ==}
    engines: {node: '>= 8.0.0'}
    peerDependencies:
      pg-native: '>=3.0.1'
    peerDependenciesMeta:
      pg-native:
        optional: true

  pgpass@1.0.5:
    resolution: {integrity: sha512-FdW9r/jQZhSeohs1Z3sI1yxFQNFvMcnmfuj4WBMUTxOrAyLMaTcE1aAMBiTlbMNaXvBCQuVi0R7hd8udDSP7ug==}

  picocolors@1.1.1:
    resolution: {integrity: sha512-xceH2snhtb5M9liqDsmEw56le376mTZkEX/jEb/RxNFyegNul7eNslCXP9FDj/Lcu0X8KEyMceP2ntpaHrDEVA==}

  picomatch@2.3.1:
    resolution: {integrity: sha512-JU3teHTNjmE2VCGFzuY8EXzCDVwEqB2a8fsIvwaStHhAWJEeVd1o1QD80CU6+ZdEXXSLbSsuLwJjkCBWqRQUVA==}
    engines: {node: '>=8.6'}

  picomatch@4.0.2:
    resolution: {integrity: sha512-M7BAV6Rlcy5u+m6oPhAPFgJTzAioX/6B0DxyvDlo9l8+T3nLKbrczg2WLUyzd45L8RqfUMyGPzekbMvX2Ldkwg==}
    engines: {node: '>=12'}

  pify@2.3.0:
    resolution: {integrity: sha512-udgsAY+fTnvv7kI7aaxbqwWNb0AHiB0qBO89PZKPkoTmGOgdbrHDKD+0B2X4uTfJ/FT1R09r9gTsjUjNJotuog==}
    engines: {node: '>=0.10.0'}

  pify@4.0.1:
    resolution: {integrity: sha512-uB80kBFb/tfd68bVleG9T5GGsGPjJrLAUpR5PZIrhBnIaRTQRjqdJSsIKkOP6OAIFbj7GOrcudc5pNjZ+geV2g==}
    engines: {node: '>=6'}

  pirates@4.0.6:
    resolution: {integrity: sha512-saLsH7WeYYPiD25LDuLRRY/i+6HaPYr6G1OUlN39otzkSTxKnubR9RTxS3/Kk50s1g2JTgFwWQDQyplC5/SHZg==}
    engines: {node: '>= 6'}

  postcss-import@15.1.0:
    resolution: {integrity: sha512-hpr+J05B2FVYUAXHeK1YyI267J/dDDhMU6B6civm8hSY1jYJnBXxzKDKDswzJmtLHryrjhnDjqqp/49t8FALew==}
    engines: {node: '>=14.0.0'}
    peerDependencies:
      postcss: ^8.0.0

  postcss-js@4.0.1:
    resolution: {integrity: sha512-dDLF8pEO191hJMtlHFPRa8xsizHaM82MLfNkUHdUtVEV3tgTp5oj+8qbEqYM57SLfc74KSbw//4SeJma2LRVIw==}
    engines: {node: ^12 || ^14 || >= 16}
    peerDependencies:
      postcss: ^8.4.21

  postcss-load-config@4.0.2:
    resolution: {integrity: sha512-bSVhyJGL00wMVoPUzAVAnbEoWyqRxkjv64tUl427SKnPrENtq6hJwUojroMz2VB+Q1edmi4IfrAPpami5VVgMQ==}
    engines: {node: '>= 14'}
    peerDependencies:
      postcss: '>=8.0.9'
      ts-node: '>=9.0.0'
    peerDependenciesMeta:
      postcss:
        optional: true
      ts-node:
        optional: true

  postcss-load-config@6.0.1:
    resolution: {integrity: sha512-oPtTM4oerL+UXmx+93ytZVN82RrlY/wPUV8IeDxFrzIjXOLF1pN+EmKPLbubvKHT2HC20xXsCAH2Z+CKV6Oz/g==}
    engines: {node: '>= 18'}
    peerDependencies:
      jiti: '>=1.21.0'
      postcss: '>=8.0.9'
      tsx: ^4.8.1
      yaml: ^2.4.2
    peerDependenciesMeta:
      jiti:
        optional: true
      postcss:
        optional: true
      tsx:
        optional: true
      yaml:
        optional: true

  postcss-nested@6.2.0:
    resolution: {integrity: sha512-HQbt28KulC5AJzG+cZtj9kvKB93CFCdLvog1WFLf1D+xmMvPGlBstkpTEZfK5+AN9hfJocyBFCNiqyS48bpgzQ==}
    engines: {node: '>=12.0'}
    peerDependencies:
      postcss: ^8.2.14

  postcss-selector-parser@6.1.2:
    resolution: {integrity: sha512-Q8qQfPiZ+THO/3ZrOrO0cJJKfpYCagtMUkXbnEfmgUjwXg6z/WBeOyS9APBBPCTSiDV+s4SwQGu8yFsiMRIudg==}
    engines: {node: '>=4'}

  postcss-value-parser@4.2.0:
    resolution: {integrity: sha512-1NNCs6uurfkVbeXG4S8JFT9t19m45ICnif8zWLd5oPSZ50QnwMfK+H3jv408d4jw/7Bttv5axS5IiHoLaVNHeQ==}

  postcss@8.4.31:
    resolution: {integrity: sha512-PS08Iboia9mts/2ygV3eLpY5ghnUcfLV/EXTOW1E2qYxJKGGBUtNjN76FYHnMs36RmARn41bC0AZmn+rR0OVpQ==}
    engines: {node: ^10 || ^12 || >=14}

  postcss@8.5.1:
    resolution: {integrity: sha512-6oz2beyjc5VMn/KV1pPw8fliQkhBXrVn1Z3TVyqZxU8kZpzEKhBdmCFqI6ZbmGtamQvQGuU1sgPTk8ZrXDD7jQ==}
    engines: {node: ^10 || ^12 || >=14}

  postcss@8.5.3:
    resolution: {integrity: sha512-dle9A3yYxlBSrt8Fu+IpjGT8SY8hN0mlaA6GY8t0P5PjIOZemULz/E2Bnm/2dcUOena75OTNkHI76uZBNUUq3A==}
    engines: {node: ^10 || ^12 || >=14}

  postgres-array@2.0.0:
    resolution: {integrity: sha512-VpZrUqU5A69eQyW2c5CA1jtLecCsN2U/bD6VilrFDWq5+5UIEVO7nazS3TEcHf1zuPYO/sqGvUvW62g86RXZuA==}
    engines: {node: '>=4'}

  postgres-array@3.0.2:
    resolution: {integrity: sha512-6faShkdFugNQCLwucjPcY5ARoW1SlbnrZjmGl0IrrqewpvxvhSLHimCVzqeuULCbG0fQv7Dtk1yDbG3xv7Veog==}
    engines: {node: '>=12'}

  postgres-bytea@1.0.0:
    resolution: {integrity: sha512-xy3pmLuQqRBZBXDULy7KbaitYqLcmxigw14Q5sj8QBVLqEwXfeybIKVWiqAXTlcvdvb0+xkOtDbfQMOf4lST1w==}
    engines: {node: '>=0.10.0'}

  postgres-bytea@3.0.0:
    resolution: {integrity: sha512-CNd4jim9RFPkObHSjVHlVrxoVQXz7quwNFpz7RY1okNNme49+sVyiTvTRobiLV548Hx/hb1BG+iE7h9493WzFw==}
    engines: {node: '>= 6'}

  postgres-date@1.0.7:
    resolution: {integrity: sha512-suDmjLVQg78nMK2UZ454hAG+OAW+HQPZ6n++TNDUX+L0+uUlLywnoxJKDou51Zm+zTCjrCl0Nq6J9C5hP9vK/Q==}
    engines: {node: '>=0.10.0'}

  postgres-date@2.1.0:
    resolution: {integrity: sha512-K7Juri8gtgXVcDfZttFKVmhglp7epKb1K4pgrkLxehjqkrgPhfG6OO8LHLkfaqkbpjNRnra018XwAr1yQFWGcA==}
    engines: {node: '>=12'}

  postgres-interval@1.2.0:
    resolution: {integrity: sha512-9ZhXKM/rw350N1ovuWHbGxnGh/SNJ4cnxHiM0rxE4VN41wsg8P8zWn9hv/buK00RP4WvlOyr/RBDiptyxVbkZQ==}
    engines: {node: '>=0.10.0'}

  postgres-interval@3.0.0:
    resolution: {integrity: sha512-BSNDnbyZCXSxgA+1f5UU2GmwhoI0aU5yMxRGO8CdFEcY2BQF9xm/7MqKnYoM1nJDk8nONNWDk9WeSmePFhQdlw==}
    engines: {node: '>=12'}

  postgres-range@1.1.4:
    resolution: {integrity: sha512-i/hbxIE9803Alj/6ytL7UHQxRvZkI9O4Sy+J3HGc4F4oo/2eQAjTSNJ0bfxyse3bH0nuVesCk+3IRLaMtG3H6w==}

  postgres@3.4.5:
    resolution: {integrity: sha512-cDWgoah1Gez9rN3H4165peY9qfpEo+SA61oQv65O3cRUE1pOEoJWwddwcqKE8XZYjbblOJlYDlLV4h67HrEVDg==}
    engines: {node: '>=12'}

  prettier@2.8.8:
    resolution: {integrity: sha512-tdN8qQGvNjw4CHbY+XXk0JgCXn9QiF21a55rBe5LJAU+kDyC4WQn4+awm2Xfk2lQMk5fKup9XgzTZtGkjBdP9Q==}
    engines: {node: '>=10.13.0'}
    hasBin: true

  prettier@3.4.2:
    resolution: {integrity: sha512-e9MewbtFo+Fevyuxn/4rrcDAaq0IYxPGLvObpQjiZBMAzB9IGmzlnG9RZy3FFas+eBMu2vA0CszMeduow5dIuQ==}
    engines: {node: '>=14'}
    hasBin: true

  pretty-ms@9.2.0:
    resolution: {integrity: sha512-4yf0QO/sllf/1zbZWYnvWw3NxCQwLXKzIj0G849LSufP15BXKM0rbD2Z3wVnkMfjdn/CB0Dpp444gYAACdsplg==}
    engines: {node: '>=18'}

  punycode@2.3.1:
    resolution: {integrity: sha512-vYt7UD1U9Wg6138shLtLOvdAu+8DsC/ilFtEVHcH+wydcSpNE20AfSOduf6MkRFahL5FY7X1oU7nKVZFtfq8Fg==}
    engines: {node: '>=6'}

  quansync@0.2.10:
    resolution: {integrity: sha512-t41VRkMYbkHyCYmOvx/6URnN80H7k4X0lLdBMGsz+maAwrJQYB1djpV6vHrQIBE0WBSGqhtEHrK9U3DWWH8v7A==}

  queue-microtask@1.2.3:
    resolution: {integrity: sha512-NuaNSa6flKT5JaSYQzJok04JzTL1CA6aGhv5rfLW3PgqA+M2ChpZQnAC8h8i4ZFkBS8X5RqkDBHA7r4hej3K9A==}

  react-dom@19.0.0:
    resolution: {integrity: sha512-4GV5sHFG0e/0AD4X+ySy6UJd3jVl1iNsNHdpad0qhABJ11twS3TTBnseqsKurKcsNqCEFeGL3uLpVChpIO3QfQ==}
    peerDependencies:
      react: ^19.0.0

  react-remove-scroll-bar@2.3.8:
    resolution: {integrity: sha512-9r+yi9+mgU33AKcj6IbT9oRCO78WriSj6t/cF8DWBZJ9aOGPOTEDvdUDz1FwKim7QXWwmHqtdHnRJfhAxEG46Q==}
    engines: {node: '>=10'}
    peerDependencies:
      '@types/react': '*'
      react: ^16.8.0 || ^17.0.0 || ^18.0.0 || ^19.0.0
    peerDependenciesMeta:
      '@types/react':
        optional: true

  react-remove-scroll@2.6.3:
    resolution: {integrity: sha512-pnAi91oOk8g8ABQKGF5/M9qxmmOPxaAnopyTHYfqYEwJhyFrbbBtHuSgtKEoH0jpcxx5o3hXqH1mNd9/Oi+8iQ==}
    engines: {node: '>=10'}
    peerDependencies:
      '@types/react': '*'
      react: ^16.8.0 || ^17.0.0 || ^18.0.0 || ^19.0.0 || ^19.0.0-rc
    peerDependenciesMeta:
      '@types/react':
        optional: true

  react-style-singleton@2.2.3:
    resolution: {integrity: sha512-b6jSvxvVnyptAiLjbkWLE/lOnR4lfTtDAl+eUC7RZy+QQWc6wRzIV2CE6xBuMmDxc2qIihtDCZD5NPOFl7fRBQ==}
    engines: {node: '>=10'}
    peerDependencies:
      '@types/react': '*'
      react: ^16.8.0 || ^17.0.0 || ^18.0.0 || ^19.0.0 || ^19.0.0-rc
    peerDependenciesMeta:
      '@types/react':
        optional: true

  react@19.0.0:
    resolution: {integrity: sha512-V8AVnmPIICiWpGfm6GLzCR/W5FXLchHop40W4nXBmdlEceh16rCN8O8LNWm5bh5XUX91fh7KpA+W0TgMKmgTpQ==}
    engines: {node: '>=0.10.0'}

  read-cache@1.0.0:
    resolution: {integrity: sha512-Owdv/Ft7IjOgm/i0xvNDZ1LrRANRfew4b2prF3OWMQLxLfu3bS8FVhCsrSCMK4lR56Y9ya+AThoTpDCTxCmpRA==}

  read-yaml-file@1.1.0:
    resolution: {integrity: sha512-VIMnQi/Z4HT2Fxuwg5KrY174U1VdUIASQVWXXyqtNRtxSr9IYkn1rsI6Tb6HsrHCmB7gVpNwX6JxPTHcH6IoTA==}
    engines: {node: '>=6'}

  readdirp@3.6.0:
    resolution: {integrity: sha512-hOS089on8RduqdbhvQ5Z37A0ESjsqz6qnRcffsMU3495FuTdqSm+7bhJ29JvIOsBDEEnan5DPu9t3To9VRlMzA==}
    engines: {node: '>=8.10.0'}

  readdirp@4.0.2:
    resolution: {integrity: sha512-yDMz9g+VaZkqBYS/ozoBJwaBhTbZo3UNYQHNRw1D3UFQB8oHB4uS/tAODO+ZLjGWmUbKnIlOWO+aaIiAxrUWHA==}
    engines: {node: '>= 14.16.0'}

  regenerator-runtime@0.14.1:
    resolution: {integrity: sha512-dYnhHh0nJoMfnkZs6GmmhFknAGRrLznOu5nc9ML+EJxGvrx6H7teuevqVqCuPcPK//3eDrrjQhehXVx9cnkGdw==}

  resolve-from@5.0.0:
    resolution: {integrity: sha512-qYg9KP24dD5qka9J47d0aVky0N+b4fTU89LN9iDnjB5waksiC49rvMB0PrUJQGoTmH50XPiqOvAjDfaijGxYZw==}
    engines: {node: '>=8'}

  resolve-pkg-maps@1.0.0:
    resolution: {integrity: sha512-seS2Tj26TBVOC2NIc2rOe2y2ZO7efxITtLZcGSOnHHNOQ7CkiUBfw0Iw2ck6xkIhPwLhKNLS8BO+hEpngQlqzw==}

  resolve@1.22.10:
    resolution: {integrity: sha512-NPRy+/ncIMeDlTAsuqwKIiferiawhefFJtkNSW0qZJEqMEb+qBt/77B/jGeeek+F0uOeN05CDa6HXbbIgtVX4w==}
    engines: {node: '>= 0.4'}
    hasBin: true

  reusify@1.0.4:
    resolution: {integrity: sha512-U9nH88a3fc/ekCF1l0/UP1IosiuIjyTh7hBvXVMHYgVcfGvt897Xguj2UOLDeI5BG2m7/uwyaLVT6fbtCwTyzw==}
    engines: {iojs: '>=1.0.0', node: '>=0.10.0'}

  rimraf@6.0.1:
    resolution: {integrity: sha512-9dkvaxAsk/xNXSJzMgFqqMCuFgt2+KsOFek3TMLfo8NCPfWpBmqwyNn5Y+NX56QUYfCtsyhF3ayiboEoUmJk/A==}
    engines: {node: 20 || >=22}
    hasBin: true

  rollup@4.35.0:
    resolution: {integrity: sha512-kg6oI4g+vc41vePJyO6dHt/yl0Rz3Thv0kJeVQ3D1kS3E5XSuKbPc29G4IpT/Kv1KQwgHVcN+HtyS+HYLNSvQg==}
    engines: {node: '>=18.0.0', npm: '>=8.0.0'}
    hasBin: true

  run-parallel@1.2.0:
    resolution: {integrity: sha512-5l4VyZR86LZ/lDxZTR6jqL8AFE2S0IFLMP26AbjsLVADxHdhB/c0GUsH+y39UfCi3dzz8OlQuPmnaJOMoDHQBA==}

  safer-buffer@2.1.2:
    resolution: {integrity: sha512-YZo3K82SD7Riyi0E1EQPojLz7kpepnSQI9IyPbHHg1XXXevb5dJI7tpyN2ADxGcQbHG7vcyRHk0cbwqcQriUtg==}

  scheduler@0.25.0:
    resolution: {integrity: sha512-xFVuu11jh+xcO7JOAGJNOXld8/TcEHK/4CituBUeUb5hqxJLj9YuemAEuvm9gQ/+pgXYfbQuqAkiYu+u7YEsNA==}

  semver@7.6.3:
    resolution: {integrity: sha512-oVekP1cKtI+CTDvHWYFUcMtsK/00wmAEfyqKfNdARm8u1wNVhSgaX7A8d4UuIlUI5e84iEwOhs7ZPYRmzU9U6A==}
    engines: {node: '>=10'}
    hasBin: true

  semver@7.7.1:
    resolution: {integrity: sha512-hlq8tAfn0m/61p4BVRcPzIGr6LKiMwo4VM6dGi6pt4qcRkmNzTcWq6eCEjEh+qXjkMDvPlOFFSGwQjoEa6gyMA==}
    engines: {node: '>=10'}
    hasBin: true

  server-only@0.0.1:
    resolution: {integrity: sha512-qepMx2JxAa5jjfzxG79yPPq+8BuFToHd1hm7kI+Z4zAq1ftQiP7HcxMhDDItrbtwVeLg/cY2JnKnrcFkmiswNA==}

  sharp@0.33.5:
    resolution: {integrity: sha512-haPVm1EkS9pgvHrQ/F3Xy+hgcuMV0Wm9vfIBSiwZ05k+xgb0PkBQpGsAA/oWdDobNaZTH5ppvHtzCFbnSEwHVw==}
    engines: {node: ^18.17.0 || ^20.3.0 || >=21.0.0}

  shebang-command@2.0.0:
    resolution: {integrity: sha512-kHxr2zZpYtdmrN1qDjrrX/Z1rR1kG8Dx+gkpK1G4eXmvXswmcE1hTWBWYUzlraYw1/yZp6YuDY77YtvbN0dmDA==}
    engines: {node: '>=8'}

  shebang-regex@3.0.0:
    resolution: {integrity: sha512-7++dFhtcx3353uBaq8DDR4NuxBetBzC7ZQOhmTQInHEd6bSrXdiEyzCvG07Z44UYdLShWUyXt5M/yhz8ekcb1A==}
    engines: {node: '>=8'}

  shell-quote@1.8.2:
    resolution: {integrity: sha512-AzqKpGKjrj7EM6rKVQEPpB288oCfnrEIuyoT9cyF4nmGa7V8Zk6f7RRqYisX8X9m+Q7bd632aZW4ky7EhbQztA==}
    engines: {node: '>= 0.4'}

  siginfo@2.0.0:
    resolution: {integrity: sha512-ybx0WO1/8bSBLEWXZvEd7gMW3Sn3JFlW3TvX1nREbDLRNQNaeNN8WK0meBwPdAaOI7TtRRRJn/Es1zhrrCHu7g==}

  signal-exit@4.1.0:
    resolution: {integrity: sha512-bzyZ1e88w9O1iNJbKnOlvYTrWPDl46O1bG0D3XInv+9tkPrxrN8jUUTiFlDkkmKWgn1M6CfIA13SuGqOa9Korw==}
    engines: {node: '>=14'}

  simple-swizzle@0.2.2:
    resolution: {integrity: sha512-JA//kQgZtbuY83m+xT+tXJkmJncGMTFT+C+g2h2R9uxkYIrE2yy9sgmcLhCnw57/WSD+Eh3J97FPEDFnbXnDUg==}

  slash@3.0.0:
    resolution: {integrity: sha512-g9Q1haeby36OSStwb4ntCGGGaKsaVSjQ68fBxoQcutl5fS1vuY18H3wSt3jFyFtrkx+Kz0V1G85A4MyAdDMi2Q==}
    engines: {node: '>=8'}

  snake-case@3.0.4:
    resolution: {integrity: sha512-LAOh4z89bGQvl9pFfNF8V146i7o7/CqFPbqzYgP+yYzDIDeS9HaNFtXABamRW+AQzEVODcvE79ljJ+8a9YSdMg==}

  snakecase-keys@8.0.1:
    resolution: {integrity: sha512-Sj51kE1zC7zh6TDlNNz0/Jn1n5HiHdoQErxO8jLtnyrkJW/M5PrI7x05uDgY3BO7OUQYKCvmeMurW6BPUdwEOw==}
    engines: {node: '>=18'}

  source-map-js@1.2.1:
    resolution: {integrity: sha512-UXWMKhLOwVKb728IUtQPXxfYU+usdybtUrK/8uGE8CQMvrhOpwvzDBwj0QhSL7MQc7vIsISBG8VQ8+IDQxpfQA==}
    engines: {node: '>=0.10.0'}

  source-map-support@0.5.21:
    resolution: {integrity: sha512-uBHU3L3czsIyYXKX88fdrGovxdSCoTGDRZ6SYXtSRxLZUzHg5P/66Ht6uoUlHu9EZod+inXhKo3qQgwXUT/y1w==}

  source-map@0.6.1:
    resolution: {integrity: sha512-UjgapumWlbMhkBgzT7Ykc5YXUT46F0iKu8SGXq0bcwP5dz/h0Plj6enJqjz1Zbq2l5WaqYnrVbwWOWMyF3F47g==}
    engines: {node: '>=0.10.0'}

  source-map@0.8.0-beta.0:
    resolution: {integrity: sha512-2ymg6oRBpebeZi9UUNsgQ89bhx01TcTkmNTGnNO88imTmbSgy4nfujrgVEFKWpMTEGA11EDkTt7mqObTPdigIA==}
    engines: {node: '>= 8'}

  spawndamnit@3.0.1:
    resolution: {integrity: sha512-MmnduQUuHCoFckZoWnXsTg7JaiLBJrKFj9UI2MbRPGaJeVpsLcVBu6P/IGZovziM/YBsellCmsprgNA+w0CzVg==}

  split2@4.2.0:
    resolution: {integrity: sha512-UcjcJOWknrNkF6PLX83qcHM6KHgVKNkV62Y8a5uYDVv9ydGQVwAHMKqHdJje1VTWpljG0WYpCDhrCdAOYH4TWg==}
    engines: {node: '>= 10.x'}

  sprintf-js@1.0.3:
    resolution: {integrity: sha512-D9cPgkvLlV3t3IzL0D0YLvGA9Ahk4PcvVwUbN0dSGr1aP0Nrt4AEnTUbuGvquEC0mA64Gqt1fzirlRs5ibXx8g==}

  stackback@0.0.2:
    resolution: {integrity: sha512-1XMJE5fQo1jGH6Y/7ebnwPOBEkIEnT4QF32d5R1+VXdXveM0IBMJt8zfaxX1P3QhVwrYe+576+jkANtSS2mBbw==}

  std-env@3.8.0:
    resolution: {integrity: sha512-Bc3YwwCB+OzldMxOXJIIvC6cPRWr/LxOp48CdQTOkPyk/t4JWWJbrilwBd7RJzKV8QW7tJkcgAmeuLLJugl5/w==}

  std-env@3.9.0:
    resolution: {integrity: sha512-UGvjygr6F6tpH7o2qyqR6QYpwraIjKSdtzyBdyytFOHmPZY917kwdwLG0RbOjWOnKmnm3PeHjaoLLMie7kPLQw==}

  streamsearch@1.1.0:
    resolution: {integrity: sha512-Mcc5wHehp9aXz1ax6bZUyY5afg9u2rv5cqQI3mRrYkGC8rW2hM02jWuwjtL++LS5qinSyhj2QfLyNsuc+VsExg==}
    engines: {node: '>=10.0.0'}

  string-width@4.2.3:
    resolution: {integrity: sha512-wKyQRQpjJ0sIp62ErSZdGsjMJWsap5oRNihHhu6G7JVO/9jIB6UyevL+tXuOqrng8j/cxKTWyWUwvSTriiZz/g==}
    engines: {node: '>=8'}

  string-width@5.1.2:
    resolution: {integrity: sha512-HnLOCR3vjcY8beoNLtcjZ5/nxn2afmME6lhrDrebokqMap+XbeW8n9TXpPDOqdGK5qcI3oT0GKTW6wC7EMiVqA==}
    engines: {node: '>=12'}

  strip-ansi@6.0.1:
    resolution: {integrity: sha512-Y38VPSHcqkFrCpFnQ9vuSXmquuv5oXOKpGeT6aGrr3o3Gc9AlVa6JBfUSOCnbxGGZF+/0ooI7KrPuUSztUdU5A==}
    engines: {node: '>=8'}

  strip-ansi@7.1.0:
    resolution: {integrity: sha512-iq6eVVI64nQQTRYq2KtEg2d2uU7LElhTJwsH4YzIHZshxlgZms/wIc4VoDQTlG/IvVIrBKG06CrZnp0qv7hkcQ==}
    engines: {node: '>=12'}

  strip-bom@3.0.0:
    resolution: {integrity: sha512-vavAMRXOgBVNF6nyEEmL3DBK19iRpDcoIwW+swQ+CbGiu7lju6t+JklA1MHweoWtadgt4ISVUsXLyDq34ddcwA==}
    engines: {node: '>=4'}

  strip-final-newline@4.0.0:
    resolution: {integrity: sha512-aulFJcD6YK8V1G7iRB5tigAP4TsHBZZrOV8pjV++zdUwmeV8uzbY7yn6h9MswN62adStNZFuCIx4haBnRuMDaw==}
    engines: {node: '>=18'}

  strnum@1.1.2:
    resolution: {integrity: sha512-vrN+B7DBIoTTZjnPNewwhx6cBA/H+IS7rfW68n7XxC1y7uoiGQBxaKzqucGUgavX15dJgiGztLJ8vxuEzwqBdA==}

  styled-jsx@5.1.6:
    resolution: {integrity: sha512-qSVyDTeMotdvQYoHWLNGwRFJHC+i+ZvdBRYosOFgC+Wg1vx4frN2/RG/NA7SYqqvKNLf39P2LSRA2pu6n0XYZA==}
    engines: {node: '>= 12.0.0'}
    peerDependencies:
      '@babel/core': '*'
      babel-plugin-macros: '*'
      react: '>= 16.8.0 || 17.x.x || ^18.0.0-0 || ^19.0.0-0'
    peerDependenciesMeta:
      '@babel/core':
        optional: true
      babel-plugin-macros:
        optional: true

  sucrase@3.35.0:
    resolution: {integrity: sha512-8EbVDiu9iN/nESwxeSxDKe0dunta1GOlHufmSSXxMD2z2/tMZpDMpvXQGsc+ajGo8y2uYUmixaSRUc/QPoQ0GA==}
    engines: {node: '>=16 || 14 >=14.17'}
    hasBin: true

  supports-preserve-symlinks-flag@1.0.0:
    resolution: {integrity: sha512-ot0WnXS9fgdkgIcePe6RHNk1WA8+muPa6cSjeR3V8K27q9BB1rTE3R1p7Hv0z1ZyAc8s6Vvv8DIyWf681MAt0w==}
    engines: {node: '>= 0.4'}

  swr@2.3.0:
    resolution: {integrity: sha512-NyZ76wA4yElZWBHzSgEJc28a0u6QZvhb6w0azeL2k7+Q1gAzVK+IqQYXhVOC/mzi+HZIozrZvBVeSeOZNR2bqA==}
    peerDependencies:
      react: ^16.11.0 || ^17.0.0 || ^18.0.0 || ^19.0.0

  tailwind-merge@2.6.0:
    resolution: {integrity: sha512-P+Vu1qXfzediirmHOC3xKGAYeZtPcV9g76X+xg2FD4tYgR71ewMA35Y3sCz3zhiN/dwefRpJX0yBcgwi1fXNQA==}

  tailwindcss-animate@1.0.7:
    resolution: {integrity: sha512-bl6mpH3T7I3UFxuvDEXLxy/VuFxBk5bbzplh7tXI68mwMokNYd1t9qPBHlnyTwfa4JGC4zP516I1hYYtQ/vspA==}
    peerDependencies:
      tailwindcss: '>=3.0.0 || insiders'

  tailwindcss@3.4.17:
    resolution: {integrity: sha512-w33E2aCvSDP0tW9RZuNXadXlkHXqFzSkQew/aIa2i/Sj8fThxwovwlXHSPXTbAHwEIhBFXAedUhP2tueAKP8Og==}
    engines: {node: '>=14.0.0'}
    hasBin: true

  term-size@2.2.1:
    resolution: {integrity: sha512-wK0Ri4fOGjv/XPy8SBHZChl8CM7uMc5VML7SqiQ0zG7+J5Vr+RMQDoHa2CNT6KHUnTGIXH34UDMkPzAUyapBZg==}
    engines: {node: '>=8'}

  thenify-all@1.6.0:
    resolution: {integrity: sha512-RNxQH/qI8/t3thXJDwcstUO4zeqo64+Uy/+sNVRBx4Xn2OX+OZ9oP+iJnNFqplFra2ZUVeKCSa2oVWi3T4uVmA==}
    engines: {node: '>=0.8'}

  thenify@3.3.1:
    resolution: {integrity: sha512-RVZSIV5IG10Hk3enotrhvz0T9em6cyHBLkH/YAZuKqd8hRkKhSfCGIcP2KUY0EPxndzANBmNllzWPwak+bheSw==}

  tinybench@2.9.0:
    resolution: {integrity: sha512-0+DUvqWMValLmha6lr4kD8iAMK1HzV0/aKnCtWb9v9641TnP/MFb7Pc2bxoxQjTXAErryXVgUOfv2YqNllqGeg==}

  tinyexec@0.3.2:
    resolution: {integrity: sha512-KQQR9yN7R5+OSwaK0XQoj22pwHoTlgYqmUscPYoknOoWCWfj/5/ABTMRi69FrKU5ffPVh5QcFikpWJI/P1ocHA==}

  tinyglobby@0.2.10:
    resolution: {integrity: sha512-Zc+8eJlFMvgatPZTl6A9L/yht8QqdmUNtURHaKZLmKBE12hNPSrqNkUp2cs3M/UKmNVVAMFQYSjYIVHDjW5zew==}
    engines: {node: '>=12.0.0'}

  tinyglobby@0.2.12:
    resolution: {integrity: sha512-qkf4trmKSIiMTs/E63cxH+ojC2unam7rJ0WrauAzpT3ECNTxGRMlaXxVbfxMUC/w0LaYk6jQ4y/nGR9uBO3tww==}
    engines: {node: '>=12.0.0'}

  tinyglobby@0.2.13:
    resolution: {integrity: sha512-mEwzpUgrLySlveBwEVDMKk5B57bhLPYovRfPAXD5gA/98Opn0rCDj3GtLwFvCvH5RK9uPCExUROW5NjDwvqkxw==}
    engines: {node: '>=12.0.0'}

  tinypool@1.0.2:
    resolution: {integrity: sha512-al6n+QEANGFOMf/dmUMsuS5/r9B06uwlyNjZZql/zv8J7ybHCgoihBNORZCY2mzUuAnomQa2JdhyHKzZxPCrFA==}
    engines: {node: ^18.0.0 || >=20.0.0}

  tinyrainbow@2.0.0:
    resolution: {integrity: sha512-op4nsTR47R6p0vMUUoYl/a+ljLFVtlfaXkLQmqfLR1qHma1h/ysYk4hEXZ880bf2CYgTskvTa/e196Vd5dDQXw==}
    engines: {node: '>=14.0.0'}

  tinyspy@3.0.2:
    resolution: {integrity: sha512-n1cw8k1k0x4pgA2+9XrOkFydTerNcJ1zWCO5Nn9scWHTD+5tp8dghT2x1uduQePZTZgd3Tupf+x9BxJjeJi77Q==}
    engines: {node: '>=14.0.0'}

  tmp@0.0.33:
    resolution: {integrity: sha512-jRCJlojKnZ3addtTOjdIqoRuPEKBvNXcGYqzO6zWZX8KfKEpnGY5jfggJQ3EjKuu8D4bJRr0y+cYJFmYbImXGw==}
    engines: {node: '>=0.6.0'}

  to-regex-range@5.0.1:
    resolution: {integrity: sha512-65P7iz6X5yEr1cwcgvQxbbIw7Uk3gOy5dIdtZ4rDveLqhrdJP+Li/Hx6tyK0NEb+2GCyneCMJiGqrADCSNk8sQ==}
    engines: {node: '>=8.0'}

  tr46@0.0.3:
    resolution: {integrity: sha512-N3WMsuqV66lT30CrXNbEjx4GEwlow3v6rr4mCcv6prnfwhS01rkgyFdjPNBYd9br7LpXV1+Emh01fHnq2Gdgrw==}

  tr46@1.0.1:
    resolution: {integrity: sha512-dTpowEjclQ7Kgx5SdBkqRzVhERQXov8/l9Ft9dVM9fmg0W0KQSVaXX9T4i6twCPNtYiZM53lpSSUAwJbFPOHxA==}

  tree-kill@1.2.2:
    resolution: {integrity: sha512-L0Orpi8qGpRG//Nd+H90vFB+3iHnue1zSSGmNOOCh1GLJ7rUKVwV2HvijphGQS2UmhUZewS9VgvxYIdgr+fG1A==}
    hasBin: true

  ts-interface-checker@0.1.13:
    resolution: {integrity: sha512-Y/arvbn+rrz3JCKl9C4kVNfTfSm2/mEp5FSz5EsZSANGPSlQrpRI5M4PKF+mJnE52jOO90PnPSc3Ur3bTQw0gA==}

  ts-node@10.9.2:
    resolution: {integrity: sha512-f0FFpIdcHgn8zcPSbf1dRevwt047YMnaiJM3u2w2RewrB+fob/zePZcrOyQoLMMO7aBIddLcQIEK5dYjkLnGrQ==}
    hasBin: true
    peerDependencies:
      '@swc/core': '>=1.2.50'
      '@swc/wasm': '>=1.2.50'
      '@types/node': '*'
      typescript: '>=2.7'
    peerDependenciesMeta:
      '@swc/core':
        optional: true
      '@swc/wasm':
        optional: true

  tslib@2.4.1:
    resolution: {integrity: sha512-tGyy4dAjRIEwI7BzsB0lynWgOpfqjUdq91XXAlIWD2OwKBH7oCl/GZG/HT4BOHrTlPMOASlMQ7veyTqpmRcrNA==}

  tslib@2.8.1:
    resolution: {integrity: sha512-oJFu94HQb+KVduSUQL7wnpmqnfmLsOA/nAh6b6EH0wCEoK0/mPeXU6c3wKDV83MkOuHPRHtSXKKU99IBazS/2w==}

  tsup@8.4.0:
    resolution: {integrity: sha512-b+eZbPCjz10fRryaAA7C8xlIHnf8VnsaRqydheLIqwG/Mcpfk8Z5zp3HayX7GaTygkigHl5cBUs+IhcySiIexQ==}
    engines: {node: '>=18'}
    hasBin: true
    peerDependencies:
      '@microsoft/api-extractor': ^7.36.0
      '@swc/core': ^1
      postcss: ^8.4.12
      typescript: '>=4.5.0'
    peerDependenciesMeta:
      '@microsoft/api-extractor':
        optional: true
      '@swc/core':
        optional: true
      postcss:
        optional: true
      typescript:
        optional: true

  tsx@4.19.3:
    resolution: {integrity: sha512-4H8vUNGNjQ4V2EOoGw005+c+dGuPSnhpPBPHBtsZdGZBk/iJb4kguGlPWaZTZ3q5nMtFOEsY0nRDlh9PJyd6SQ==}
    engines: {node: '>=18.0.0'}
    hasBin: true

  turbo-darwin-64@2.1.1:
    resolution: {integrity: sha512-aYNuJpZlCoi0Htd79fl/2DywpewGKijdXeOfg9KzNuPVKzSMYlAXuAlNGh0MKjiOcyqxQGL7Mq9LFhwA0VpDpQ==}
    cpu: [x64]
    os: [darwin]

  turbo-darwin-arm64@2.1.1:
    resolution: {integrity: sha512-tifJKD8yHY48rHXPMcM8o1jI/Jk2KCaXiNjTKvvy9Zsim61BZksNVLelIbrRoCGwAN6PUBZO2lGU5iL/TQJ5Pw==}
    cpu: [arm64]
    os: [darwin]

  turbo-linux-64@2.1.1:
    resolution: {integrity: sha512-Js6d/bSQe9DuV9c7ITXYpsU/ADzFHABdz1UIHa7Oqjj9VOEbFeA9WpAn0c+mdJrVD+IXJFbbDZUjN7VYssmtcg==}
    cpu: [x64]
    os: [linux]

  turbo-linux-arm64@2.1.1:
    resolution: {integrity: sha512-LidzTCq0yvQ+N8w8Qub9FmhQ/mmEIeoqFi7DSupekEV2EjvE9jw/zYc9Pk67X+g7dHVfgOnvVzmrjChdxpFePw==}
    cpu: [arm64]
    os: [linux]

  turbo-windows-64@2.1.1:
    resolution: {integrity: sha512-GKc9ZywKwy4xLDhwXd6H07yzl0TB52HjXMrFLyHGhCVnf/w0oq4sLJv2sjbvuarPjsyx4xnCBJ3m3oyL2XmFtA==}
    cpu: [x64]
    os: [win32]

  turbo-windows-arm64@2.1.1:
    resolution: {integrity: sha512-oFKkMj11KKUv3xSK9/fhAEQTxLUp1Ol1EOktwc32+SFtEU0uls7kosAz0b+qe8k3pJGEMFdDPdqoEjyJidbxtQ==}
    cpu: [arm64]
    os: [win32]

  turbo@2.1.1:
    resolution: {integrity: sha512-u9gUDkmR9dFS8b5kAYqIETK4OnzsS4l2ragJ0+soSMHh6VEeNHjTfSjk1tKxCqLyziCrPogadxP680J+v6yGHw==}
    hasBin: true

  type-fest@4.34.1:
    resolution: {integrity: sha512-6kSc32kT0rbwxD6QL1CYe8IqdzN/J/ILMrNK+HMQCKH3insCDRY/3ITb0vcBss0a3t72fzh2YSzj8ko1HgwT3g==}
    engines: {node: '>=16'}

  typescript@5.6.3:
    resolution: {integrity: sha512-hjcS1mhfuyi4WW8IWtjP7brDrG2cuDZukyrYrSauoXGNgx0S7zceP07adYkJycEr56BOUTNPzbInooiN3fn1qw==}
    engines: {node: '>=14.17'}
    hasBin: true

  undici-types@6.19.8:
    resolution: {integrity: sha512-ve2KP6f/JnbPBFyobGHuerC9g1FYGn/F8n1LWTwNxCEzd6IfqTwUQcNXgEtmmQ6DlRrC1hrSrBnCZPokRrDHjw==}

  undici-types@6.20.0:
    resolution: {integrity: sha512-Ny6QZ2Nju20vw1SRHe3d9jVu6gJ+4e3+MMpqu7pqE5HT6WsTSlce++GQmK5UXS8mzV8DSYHrQH+Xrf2jVcuKNg==}

  undici-types@6.21.0:
    resolution: {integrity: sha512-iwDZqg0QAGrg9Rav5H4n0M64c3mkR59cJ6wQp+7C4nI0gsmExaedaYLNO44eT4AtBBwjbTiGPMlt2Md0T9H9JQ==}

  unicorn-magic@0.3.0:
    resolution: {integrity: sha512-+QBBXBCvifc56fsbuxZQ6Sic3wqqc3WWaqxs58gvJrcOuN83HGTCwz3oS5phzU9LthRNE9VrJCFCLUgHeeFnfA==}
    engines: {node: '>=18'}

  universalify@0.1.2:
    resolution: {integrity: sha512-rBJeI5CXAlmy1pV+617WB9J63U6XcazHHF2f2dbJix4XzpUF0RS3Zbj0FGIOCAva5P/d/GBOYaACQ1w+0azUkg==}
    engines: {node: '>= 4.0.0'}

  use-callback-ref@1.3.3:
    resolution: {integrity: sha512-jQL3lRnocaFtu3V00JToYz/4QkNWswxijDaCVNZRiRTO3HQDLsdu1ZtmIUvV4yPp+rvWm5j0y0TG/S61cuijTg==}
    engines: {node: '>=10'}
    peerDependencies:
      '@types/react': '*'
      react: ^16.8.0 || ^17.0.0 || ^18.0.0 || ^19.0.0 || ^19.0.0-rc
    peerDependenciesMeta:
      '@types/react':
        optional: true

  use-sidecar@1.1.3:
    resolution: {integrity: sha512-Fedw0aZvkhynoPYlA5WXrMCAMm+nSWdZt6lzJQ7Ok8S6Q+VsHmHpRWndVRJ8Be0ZbkfPc5LRYH+5XrzXcEeLRQ==}
    engines: {node: '>=10'}
    peerDependencies:
      '@types/react': '*'
      react: ^16.8.0 || ^17.0.0 || ^18.0.0 || ^19.0.0 || ^19.0.0-rc
    peerDependenciesMeta:
      '@types/react':
        optional: true

  use-sync-external-store@1.4.0:
    resolution: {integrity: sha512-9WXSPC5fMv61vaupRkCKCxsPxBocVnwakBEkMIHHpkTTg6icbJtg6jzgtLDm4bl3cSHAca52rYWih0k4K3PfHw==}
    peerDependencies:
      react: ^16.8.0 || ^17.0.0 || ^18.0.0 || ^19.0.0

  util-deprecate@1.0.2:
    resolution: {integrity: sha512-EPD5q1uXyFxJpCrLnCc1nHnq3gOa6DZBocAIiI2TaSCA7VCJ1UJDMagCzIkXNsUYfD1daK//LTEQ8xiIbrHtcw==}

  uuid@9.0.1:
    resolution: {integrity: sha512-b+1eJOlsR9K8HJpow9Ok3fiWOWSIcIzXodvv0rQjVoOVNpWMpxf1wZNpt4y9h10odCNrqnYp1OBzRktckBe3sA==}
    hasBin: true

  v8-compile-cache-lib@3.0.1:
    resolution: {integrity: sha512-wa7YjyUGfNZngI/vtK0UHAN+lgDCxBPCylVXGp0zu59Fz5aiGtNXaq3DhIov063MorB+VfufLh3JlF2KdTK3xg==}

  vite-node@3.1.3:
    resolution: {integrity: sha512-uHV4plJ2IxCl4u1up1FQRrqclylKAogbtBfOTwcuJ28xFi+89PZ57BRh+naIRvH70HPwxy5QHYzg1OrEaC7AbA==}
    engines: {node: ^18.0.0 || ^20.0.0 || >=22.0.0}
    hasBin: true

  vite@6.3.5:
    resolution: {integrity: sha512-cZn6NDFE7wdTpINgs++ZJ4N49W2vRp8LCKrn3Ob1kYNtOo21vfDoaV5GzBfLU4MovSAB8uNRm4jgzVQZ+mBzPQ==}
    engines: {node: ^18.0.0 || ^20.0.0 || >=22.0.0}
    hasBin: true
    peerDependencies:
      '@types/node': ^18.0.0 || ^20.0.0 || >=22.0.0
      jiti: '>=1.21.0'
      less: '*'
      lightningcss: ^1.21.0
      sass: '*'
      sass-embedded: '*'
      stylus: '*'
      sugarss: '*'
      terser: ^5.16.0
      tsx: ^4.8.1
      yaml: ^2.4.2
    peerDependenciesMeta:
      '@types/node':
        optional: true
      jiti:
        optional: true
      less:
        optional: true
      lightningcss:
        optional: true
      sass:
        optional: true
      sass-embedded:
        optional: true
      stylus:
        optional: true
      sugarss:
        optional: true
      terser:
        optional: true
      tsx:
        optional: true
      yaml:
        optional: true

  vitest@3.1.3:
    resolution: {integrity: sha512-188iM4hAHQ0km23TN/adso1q5hhwKqUpv+Sd6p5sOuh6FhQnRNW3IsiIpvxqahtBabsJ2SLZgmGSpcYK4wQYJw==}
    engines: {node: ^18.0.0 || ^20.0.0 || >=22.0.0}
    hasBin: true
    peerDependencies:
      '@edge-runtime/vm': '*'
      '@types/debug': ^4.1.12
      '@types/node': ^18.0.0 || ^20.0.0 || >=22.0.0
      '@vitest/browser': 3.1.3
      '@vitest/ui': 3.1.3
      happy-dom: '*'
      jsdom: '*'
    peerDependenciesMeta:
      '@edge-runtime/vm':
        optional: true
      '@types/debug':
        optional: true
      '@types/node':
        optional: true
      '@vitest/browser':
        optional: true
      '@vitest/ui':
        optional: true
      happy-dom:
        optional: true
      jsdom:
        optional: true

  webidl-conversions@3.0.1:
    resolution: {integrity: sha512-2JAn3z8AR6rjK8Sm8orRC0h/bcl/DqL7tRPdGZ4I1CjdF+EaMLmYxBHyXuKL849eucPFhvBoxMsflfOb8kxaeQ==}

  webidl-conversions@4.0.2:
    resolution: {integrity: sha512-YQ+BmxuTgd6UXZW3+ICGfyqRyHXVlD5GtQr5+qjiNW7bF0cqrzX500HVXPBOvgXb5YnzDd+h0zqyv61KUD7+Sg==}

  whatwg-url@5.0.0:
    resolution: {integrity: sha512-saE57nupxk6v3HY35+jzBwYa0rKSy0XR8JSxZPwgLr7ys0IBzhGviA1/TUGJLmSVqs8pb9AnvICXEuOHLprYTw==}

  whatwg-url@7.1.0:
    resolution: {integrity: sha512-WUu7Rg1DroM7oQvGWfOiAK21n74Gg+T4elXEQYkOhtyLeWiJFoOGLXPKI/9gzIie9CtwVLm8wtw6YJdKyxSjeg==}

  which@2.0.2:
    resolution: {integrity: sha512-BLI3Tl1TW3Pvl70l3yq3Y64i+awpwXqsGBYWkkqMtnbXgrMD+yj7rhW0kuEDxzJaYXGjEW5ogapKNMEKNMjibA==}
    engines: {node: '>= 8'}
    hasBin: true

  which@4.0.0:
    resolution: {integrity: sha512-GlaYyEb07DPxYCKhKzplCWBJtvxZcZMrL+4UkrTSJHHPyZU4mYYTv3qaOe77H7EODLSSopAUFAc6W8U4yqvscg==}
    engines: {node: ^16.13.0 || >=18.0.0}
    hasBin: true

  why-is-node-running@2.3.0:
    resolution: {integrity: sha512-hUrmaWBdVDcxvYqnyh09zunKzROWjbZTiNy8dBEjkS7ehEDQibXJ7XvlmtbwuTclUiIyN+CyXQD4Vmko8fNm8w==}
    engines: {node: '>=8'}
    hasBin: true

  wrap-ansi@7.0.0:
    resolution: {integrity: sha512-YVGIj2kamLSTxw6NsZjoBxfSwsn0ycdesmc4p+Q21c5zPuZ1pl+NfxVdxPtdHvmNVOQ6XSYG4AUtyt/Fi7D16Q==}
    engines: {node: '>=10'}

  wrap-ansi@8.1.0:
    resolution: {integrity: sha512-si7QWI6zUMq56bESFvagtmzMdGOtoxfR+Sez11Mobfc7tm+VkUckk9bW2UeffTGVUbOksxmSw0AA2gs8g71NCQ==}
    engines: {node: '>=12'}

  ws@8.18.0:
    resolution: {integrity: sha512-8VbfWfHLbbwu3+N6OKsOMpBdT4kXPDDB9cJk2bJ6mh9ucxdlnNvH1e+roYkKmN9Nxw2yjz7VzeO9oOz2zJ04Pw==}
    engines: {node: '>=10.0.0'}
    peerDependencies:
      bufferutil: ^4.0.1
      utf-8-validate: '>=5.0.2'
    peerDependenciesMeta:
      bufferutil:
        optional: true
      utf-8-validate:
        optional: true

  xtend@4.0.2:
    resolution: {integrity: sha512-LKYU1iAXJXUgAXn9URjiu+MWhyUXHsvfp7mcuYm9dSUKK0/CjtrUwFAxD82/mCWbtLsGjFIad0wIsod4zrTAEQ==}
    engines: {node: '>=0.4'}

  yaml@2.7.0:
    resolution: {integrity: sha512-+hSoy/QHluxmC9kCIJyL/uyFmLmc+e5CFR5Wa+bpIhIj85LVb9ZH2nVnqrHoSvKogwODv0ClqZkmiSSaIH5LTA==}
    engines: {node: '>= 14'}
    hasBin: true

  yn@3.1.1:
    resolution: {integrity: sha512-Ux4ygGWsu2c7isFWe8Yu1YluJmqVhxqK2cLXNQA5AcC3QfbGNpM7fu0Y8b/z16pXLnFxZYvWhd3fhBY9DLmC6Q==}
    engines: {node: '>=6'}

  yoctocolors@2.1.1:
    resolution: {integrity: sha512-GQHQqAopRhwU8Kt1DDM8NjibDXHC8eoh1erhGAJPEyveY9qqVeXvVikNKrDz69sHowPMorbPUrH/mx8c50eiBQ==}
    engines: {node: '>=18'}

  zod@3.24.2:
    resolution: {integrity: sha512-lY7CDW43ECgW9u1TcT3IoXHflywfVqDYze4waEz812jR/bZ8FHDsl7pFQoSZTz5N+2NqRXs8GBwnAwo3ZNxqhQ==}

snapshots:

  '@alloc/quick-lru@5.2.0': {}

  '@apidevtools/json-schema-ref-parser@11.7.3':
    dependencies:
      '@jsdevtools/ono': 7.1.3
      '@types/json-schema': 7.0.15
      js-yaml: 4.1.0

  '@aws-crypto/sha256-browser@5.2.0':
    dependencies:
      '@aws-crypto/sha256-js': 5.2.0
      '@aws-crypto/supports-web-crypto': 5.2.0
      '@aws-crypto/util': 5.2.0
      '@aws-sdk/types': 3.804.0
      '@aws-sdk/util-locate-window': 3.804.0
      '@smithy/util-utf8': 2.3.0
      tslib: 2.8.1

  '@aws-crypto/sha256-js@5.2.0':
    dependencies:
      '@aws-crypto/util': 5.2.0
      '@aws-sdk/types': 3.804.0
      tslib: 2.8.1

  '@aws-crypto/supports-web-crypto@5.2.0':
    dependencies:
      tslib: 2.8.1

  '@aws-crypto/util@5.2.0':
    dependencies:
      '@aws-sdk/types': 3.804.0
      '@smithy/util-utf8': 2.3.0
      tslib: 2.8.1

  '@aws-sdk/client-dynamodb@3.817.0':
    dependencies:
      '@aws-crypto/sha256-browser': 5.2.0
      '@aws-crypto/sha256-js': 5.2.0
      '@aws-sdk/core': 3.816.0
      '@aws-sdk/credential-provider-node': 3.817.0
      '@aws-sdk/middleware-endpoint-discovery': 3.808.0
      '@aws-sdk/middleware-host-header': 3.804.0
      '@aws-sdk/middleware-logger': 3.804.0
      '@aws-sdk/middleware-recursion-detection': 3.804.0
      '@aws-sdk/middleware-user-agent': 3.816.0
      '@aws-sdk/region-config-resolver': 3.808.0
      '@aws-sdk/types': 3.804.0
      '@aws-sdk/util-endpoints': 3.808.0
      '@aws-sdk/util-user-agent-browser': 3.804.0
      '@aws-sdk/util-user-agent-node': 3.816.0
      '@smithy/config-resolver': 4.1.3
      '@smithy/core': 3.4.0
      '@smithy/fetch-http-handler': 5.0.3
      '@smithy/hash-node': 4.0.3
      '@smithy/invalid-dependency': 4.0.3
      '@smithy/middleware-content-length': 4.0.3
      '@smithy/middleware-endpoint': 4.1.7
      '@smithy/middleware-retry': 4.1.8
      '@smithy/middleware-serde': 4.0.6
      '@smithy/middleware-stack': 4.0.3
      '@smithy/node-config-provider': 4.1.2
      '@smithy/node-http-handler': 4.0.5
      '@smithy/protocol-http': 5.1.1
      '@smithy/smithy-client': 4.3.0
      '@smithy/types': 4.3.0
      '@smithy/url-parser': 4.0.3
      '@smithy/util-base64': 4.0.0
      '@smithy/util-body-length-browser': 4.0.0
      '@smithy/util-body-length-node': 4.0.0
      '@smithy/util-defaults-mode-browser': 4.0.15
      '@smithy/util-defaults-mode-node': 4.0.15
      '@smithy/util-endpoints': 3.0.5
      '@smithy/util-middleware': 4.0.3
      '@smithy/util-retry': 4.0.4
      '@smithy/util-utf8': 4.0.0
      '@smithy/util-waiter': 4.0.4
      '@types/uuid': 9.0.8
      tslib: 2.8.1
      uuid: 9.0.1
    transitivePeerDependencies:
      - aws-crt

  '@aws-sdk/client-sso@3.817.0':
    dependencies:
      '@aws-crypto/sha256-browser': 5.2.0
      '@aws-crypto/sha256-js': 5.2.0
      '@aws-sdk/core': 3.816.0
      '@aws-sdk/middleware-host-header': 3.804.0
      '@aws-sdk/middleware-logger': 3.804.0
      '@aws-sdk/middleware-recursion-detection': 3.804.0
      '@aws-sdk/middleware-user-agent': 3.816.0
      '@aws-sdk/region-config-resolver': 3.808.0
      '@aws-sdk/types': 3.804.0
      '@aws-sdk/util-endpoints': 3.808.0
      '@aws-sdk/util-user-agent-browser': 3.804.0
      '@aws-sdk/util-user-agent-node': 3.816.0
      '@smithy/config-resolver': 4.1.3
      '@smithy/core': 3.4.0
      '@smithy/fetch-http-handler': 5.0.3
      '@smithy/hash-node': 4.0.3
      '@smithy/invalid-dependency': 4.0.3
      '@smithy/middleware-content-length': 4.0.3
      '@smithy/middleware-endpoint': 4.1.7
      '@smithy/middleware-retry': 4.1.8
      '@smithy/middleware-serde': 4.0.6
      '@smithy/middleware-stack': 4.0.3
      '@smithy/node-config-provider': 4.1.2
      '@smithy/node-http-handler': 4.0.5
      '@smithy/protocol-http': 5.1.1
      '@smithy/smithy-client': 4.3.0
      '@smithy/types': 4.3.0
      '@smithy/url-parser': 4.0.3
      '@smithy/util-base64': 4.0.0
      '@smithy/util-body-length-browser': 4.0.0
      '@smithy/util-body-length-node': 4.0.0
      '@smithy/util-defaults-mode-browser': 4.0.15
      '@smithy/util-defaults-mode-node': 4.0.15
      '@smithy/util-endpoints': 3.0.5
      '@smithy/util-middleware': 4.0.3
      '@smithy/util-retry': 4.0.4
      '@smithy/util-utf8': 4.0.0
      tslib: 2.8.1
    transitivePeerDependencies:
      - aws-crt

  '@aws-sdk/core@3.816.0':
    dependencies:
      '@aws-sdk/types': 3.804.0
      '@smithy/core': 3.4.0
      '@smithy/node-config-provider': 4.1.2
      '@smithy/property-provider': 4.0.3
      '@smithy/protocol-http': 5.1.1
      '@smithy/signature-v4': 5.1.1
      '@smithy/smithy-client': 4.3.0
      '@smithy/types': 4.3.0
      '@smithy/util-middleware': 4.0.3
      fast-xml-parser: 4.4.1
      tslib: 2.8.1

  '@aws-sdk/credential-provider-env@3.816.0':
    dependencies:
      '@aws-sdk/core': 3.816.0
      '@aws-sdk/types': 3.804.0
      '@smithy/property-provider': 4.0.3
      '@smithy/types': 4.3.0
      tslib: 2.8.1

  '@aws-sdk/credential-provider-http@3.816.0':
    dependencies:
      '@aws-sdk/core': 3.816.0
      '@aws-sdk/types': 3.804.0
      '@smithy/fetch-http-handler': 5.0.3
      '@smithy/node-http-handler': 4.0.5
      '@smithy/property-provider': 4.0.3
      '@smithy/protocol-http': 5.1.1
      '@smithy/smithy-client': 4.3.0
      '@smithy/types': 4.3.0
      '@smithy/util-stream': 4.2.1
      tslib: 2.8.1

  '@aws-sdk/credential-provider-ini@3.817.0':
    dependencies:
      '@aws-sdk/core': 3.816.0
      '@aws-sdk/credential-provider-env': 3.816.0
      '@aws-sdk/credential-provider-http': 3.816.0
      '@aws-sdk/credential-provider-process': 3.816.0
      '@aws-sdk/credential-provider-sso': 3.817.0
      '@aws-sdk/credential-provider-web-identity': 3.817.0
      '@aws-sdk/nested-clients': 3.817.0
      '@aws-sdk/types': 3.804.0
      '@smithy/credential-provider-imds': 4.0.5
      '@smithy/property-provider': 4.0.3
      '@smithy/shared-ini-file-loader': 4.0.3
      '@smithy/types': 4.3.0
      tslib: 2.8.1
    transitivePeerDependencies:
      - aws-crt

  '@aws-sdk/credential-provider-node@3.817.0':
    dependencies:
      '@aws-sdk/credential-provider-env': 3.816.0
      '@aws-sdk/credential-provider-http': 3.816.0
      '@aws-sdk/credential-provider-ini': 3.817.0
      '@aws-sdk/credential-provider-process': 3.816.0
      '@aws-sdk/credential-provider-sso': 3.817.0
      '@aws-sdk/credential-provider-web-identity': 3.817.0
      '@aws-sdk/types': 3.804.0
      '@smithy/credential-provider-imds': 4.0.5
      '@smithy/property-provider': 4.0.3
      '@smithy/shared-ini-file-loader': 4.0.3
      '@smithy/types': 4.3.0
      tslib: 2.8.1
    transitivePeerDependencies:
      - aws-crt

  '@aws-sdk/credential-provider-process@3.816.0':
    dependencies:
      '@aws-sdk/core': 3.816.0
      '@aws-sdk/types': 3.804.0
      '@smithy/property-provider': 4.0.3
      '@smithy/shared-ini-file-loader': 4.0.3
      '@smithy/types': 4.3.0
      tslib: 2.8.1

  '@aws-sdk/credential-provider-sso@3.817.0':
    dependencies:
      '@aws-sdk/client-sso': 3.817.0
      '@aws-sdk/core': 3.816.0
      '@aws-sdk/token-providers': 3.817.0
      '@aws-sdk/types': 3.804.0
      '@smithy/property-provider': 4.0.3
      '@smithy/shared-ini-file-loader': 4.0.3
      '@smithy/types': 4.3.0
      tslib: 2.8.1
    transitivePeerDependencies:
      - aws-crt

  '@aws-sdk/credential-provider-web-identity@3.817.0':
    dependencies:
      '@aws-sdk/core': 3.816.0
      '@aws-sdk/nested-clients': 3.817.0
      '@aws-sdk/types': 3.804.0
      '@smithy/property-provider': 4.0.3
      '@smithy/types': 4.3.0
      tslib: 2.8.1
    transitivePeerDependencies:
      - aws-crt

  '@aws-sdk/endpoint-cache@3.804.0':
    dependencies:
      mnemonist: 0.38.3
      tslib: 2.8.1

  '@aws-sdk/middleware-endpoint-discovery@3.808.0':
    dependencies:
      '@aws-sdk/endpoint-cache': 3.804.0
      '@aws-sdk/types': 3.804.0
      '@smithy/node-config-provider': 4.1.2
      '@smithy/protocol-http': 5.1.1
      '@smithy/types': 4.3.0
      tslib: 2.8.1

  '@aws-sdk/middleware-host-header@3.804.0':
    dependencies:
      '@aws-sdk/types': 3.804.0
      '@smithy/protocol-http': 5.1.1
      '@smithy/types': 4.3.0
      tslib: 2.8.1

  '@aws-sdk/middleware-logger@3.804.0':
    dependencies:
      '@aws-sdk/types': 3.804.0
      '@smithy/types': 4.3.0
      tslib: 2.8.1

  '@aws-sdk/middleware-recursion-detection@3.804.0':
    dependencies:
      '@aws-sdk/types': 3.804.0
      '@smithy/protocol-http': 5.1.1
      '@smithy/types': 4.3.0
      tslib: 2.8.1

  '@aws-sdk/middleware-user-agent@3.816.0':
    dependencies:
      '@aws-sdk/core': 3.816.0
      '@aws-sdk/types': 3.804.0
      '@aws-sdk/util-endpoints': 3.808.0
      '@smithy/core': 3.4.0
      '@smithy/protocol-http': 5.1.1
      '@smithy/types': 4.3.0
      tslib: 2.8.1

  '@aws-sdk/nested-clients@3.817.0':
    dependencies:
      '@aws-crypto/sha256-browser': 5.2.0
      '@aws-crypto/sha256-js': 5.2.0
      '@aws-sdk/core': 3.816.0
      '@aws-sdk/middleware-host-header': 3.804.0
      '@aws-sdk/middleware-logger': 3.804.0
      '@aws-sdk/middleware-recursion-detection': 3.804.0
      '@aws-sdk/middleware-user-agent': 3.816.0
      '@aws-sdk/region-config-resolver': 3.808.0
      '@aws-sdk/types': 3.804.0
      '@aws-sdk/util-endpoints': 3.808.0
      '@aws-sdk/util-user-agent-browser': 3.804.0
      '@aws-sdk/util-user-agent-node': 3.816.0
      '@smithy/config-resolver': 4.1.3
      '@smithy/core': 3.4.0
      '@smithy/fetch-http-handler': 5.0.3
      '@smithy/hash-node': 4.0.3
      '@smithy/invalid-dependency': 4.0.3
      '@smithy/middleware-content-length': 4.0.3
      '@smithy/middleware-endpoint': 4.1.7
      '@smithy/middleware-retry': 4.1.8
      '@smithy/middleware-serde': 4.0.6
      '@smithy/middleware-stack': 4.0.3
      '@smithy/node-config-provider': 4.1.2
      '@smithy/node-http-handler': 4.0.5
      '@smithy/protocol-http': 5.1.1
      '@smithy/smithy-client': 4.3.0
      '@smithy/types': 4.3.0
      '@smithy/url-parser': 4.0.3
      '@smithy/util-base64': 4.0.0
      '@smithy/util-body-length-browser': 4.0.0
      '@smithy/util-body-length-node': 4.0.0
      '@smithy/util-defaults-mode-browser': 4.0.15
      '@smithy/util-defaults-mode-node': 4.0.15
      '@smithy/util-endpoints': 3.0.5
      '@smithy/util-middleware': 4.0.3
      '@smithy/util-retry': 4.0.4
      '@smithy/util-utf8': 4.0.0
      tslib: 2.8.1
    transitivePeerDependencies:
      - aws-crt

  '@aws-sdk/region-config-resolver@3.808.0':
    dependencies:
      '@aws-sdk/types': 3.804.0
      '@smithy/node-config-provider': 4.1.2
      '@smithy/types': 4.3.0
      '@smithy/util-config-provider': 4.0.0
      '@smithy/util-middleware': 4.0.3
      tslib: 2.8.1

  '@aws-sdk/token-providers@3.817.0':
    dependencies:
      '@aws-sdk/core': 3.816.0
      '@aws-sdk/nested-clients': 3.817.0
      '@aws-sdk/types': 3.804.0
      '@smithy/property-provider': 4.0.3
      '@smithy/shared-ini-file-loader': 4.0.3
      '@smithy/types': 4.3.0
      tslib: 2.8.1
    transitivePeerDependencies:
      - aws-crt

  '@aws-sdk/types@3.804.0':
    dependencies:
      '@smithy/types': 4.3.0
      tslib: 2.8.1

  '@aws-sdk/util-dynamodb@3.817.0(@aws-sdk/client-dynamodb@3.817.0)':
    dependencies:
      '@aws-sdk/client-dynamodb': 3.817.0
      tslib: 2.8.1

  '@aws-sdk/util-endpoints@3.808.0':
    dependencies:
      '@aws-sdk/types': 3.804.0
      '@smithy/types': 4.3.0
      '@smithy/util-endpoints': 3.0.5
      tslib: 2.8.1

  '@aws-sdk/util-locate-window@3.804.0':
    dependencies:
      tslib: 2.8.1

  '@aws-sdk/util-user-agent-browser@3.804.0':
    dependencies:
      '@aws-sdk/types': 3.804.0
      '@smithy/types': 4.3.0
      bowser: 2.11.0
      tslib: 2.8.1

  '@aws-sdk/util-user-agent-node@3.816.0':
    dependencies:
      '@aws-sdk/middleware-user-agent': 3.816.0
      '@aws-sdk/types': 3.804.0
      '@smithy/node-config-provider': 4.1.2
      '@smithy/types': 4.3.0
      tslib: 2.8.1

  '@babel/runtime@7.26.10':
    dependencies:
      regenerator-runtime: 0.14.1

  '@biomejs/biome@1.9.4':
    optionalDependencies:
      '@biomejs/cli-darwin-arm64': 1.9.4
      '@biomejs/cli-darwin-x64': 1.9.4
      '@biomejs/cli-linux-arm64': 1.9.4
      '@biomejs/cli-linux-arm64-musl': 1.9.4
      '@biomejs/cli-linux-x64': 1.9.4
      '@biomejs/cli-linux-x64-musl': 1.9.4
      '@biomejs/cli-win32-arm64': 1.9.4
      '@biomejs/cli-win32-x64': 1.9.4

  '@biomejs/cli-darwin-arm64@1.9.4':
    optional: true

  '@biomejs/cli-darwin-x64@1.9.4':
    optional: true

  '@biomejs/cli-linux-arm64-musl@1.9.4':
    optional: true

  '@biomejs/cli-linux-arm64@1.9.4':
    optional: true

  '@biomejs/cli-linux-x64-musl@1.9.4':
    optional: true

  '@biomejs/cli-linux-x64@1.9.4':
    optional: true

  '@biomejs/cli-win32-arm64@1.9.4':
    optional: true

  '@biomejs/cli-win32-x64@1.9.4':
    optional: true

  '@byteslice/result@0.2.0': {}

  '@changesets/apply-release-plan@7.0.12':
    dependencies:
      '@changesets/config': 3.1.1
      '@changesets/get-version-range-type': 0.4.0
      '@changesets/git': 3.0.4
      '@changesets/should-skip-package': 0.1.2
      '@changesets/types': 6.1.0
      '@manypkg/get-packages': 1.1.3
      detect-indent: 6.1.0
      fs-extra: 7.0.1
      lodash.startcase: 4.4.0
      outdent: 0.5.0
      prettier: 2.8.8
      resolve-from: 5.0.0
      semver: 7.7.1

  '@changesets/assemble-release-plan@6.0.7':
    dependencies:
      '@changesets/errors': 0.2.0
      '@changesets/get-dependents-graph': 2.1.3
      '@changesets/should-skip-package': 0.1.2
      '@changesets/types': 6.1.0
      '@manypkg/get-packages': 1.1.3
      semver: 7.7.1

  '@changesets/changelog-git@0.2.1':
    dependencies:
      '@changesets/types': 6.1.0

  '@changesets/cli@2.29.3':
    dependencies:
      '@changesets/apply-release-plan': 7.0.12
      '@changesets/assemble-release-plan': 6.0.7
      '@changesets/changelog-git': 0.2.1
      '@changesets/config': 3.1.1
      '@changesets/errors': 0.2.0
      '@changesets/get-dependents-graph': 2.1.3
      '@changesets/get-release-plan': 4.0.11
      '@changesets/git': 3.0.4
      '@changesets/logger': 0.1.1
      '@changesets/pre': 2.0.2
      '@changesets/read': 0.6.5
      '@changesets/should-skip-package': 0.1.2
      '@changesets/types': 6.1.0
      '@changesets/write': 0.4.0
      '@manypkg/get-packages': 1.1.3
      ansi-colors: 4.1.3
      ci-info: 3.9.0
      enquirer: 2.4.1
      external-editor: 3.1.0
      fs-extra: 7.0.1
      mri: 1.2.0
      p-limit: 2.3.0
      package-manager-detector: 0.2.11
      picocolors: 1.1.1
      resolve-from: 5.0.0
      semver: 7.7.1
      spawndamnit: 3.0.1
      term-size: 2.2.1

  '@changesets/config@3.1.1':
    dependencies:
      '@changesets/errors': 0.2.0
      '@changesets/get-dependents-graph': 2.1.3
      '@changesets/logger': 0.1.1
      '@changesets/types': 6.1.0
      '@manypkg/get-packages': 1.1.3
      fs-extra: 7.0.1
      micromatch: 4.0.8

  '@changesets/errors@0.2.0':
    dependencies:
      extendable-error: 0.1.7

  '@changesets/get-dependents-graph@2.1.3':
    dependencies:
      '@changesets/types': 6.1.0
      '@manypkg/get-packages': 1.1.3
      picocolors: 1.1.1
      semver: 7.7.1

  '@changesets/get-release-plan@4.0.11':
    dependencies:
      '@changesets/assemble-release-plan': 6.0.7
      '@changesets/config': 3.1.1
      '@changesets/pre': 2.0.2
      '@changesets/read': 0.6.5
      '@changesets/types': 6.1.0
      '@manypkg/get-packages': 1.1.3

  '@changesets/get-version-range-type@0.4.0': {}

  '@changesets/git@3.0.4':
    dependencies:
      '@changesets/errors': 0.2.0
      '@manypkg/get-packages': 1.1.3
      is-subdir: 1.2.0
      micromatch: 4.0.8
      spawndamnit: 3.0.1

  '@changesets/logger@0.1.1':
    dependencies:
      picocolors: 1.1.1

  '@changesets/parse@0.4.1':
    dependencies:
      '@changesets/types': 6.1.0
      js-yaml: 3.14.1

  '@changesets/pre@2.0.2':
    dependencies:
      '@changesets/errors': 0.2.0
      '@changesets/types': 6.1.0
      '@manypkg/get-packages': 1.1.3
      fs-extra: 7.0.1

  '@changesets/read@0.6.5':
    dependencies:
      '@changesets/git': 3.0.4
      '@changesets/logger': 0.1.1
      '@changesets/parse': 0.4.1
      '@changesets/types': 6.1.0
      fs-extra: 7.0.1
      p-filter: 2.1.0
      picocolors: 1.1.1

  '@changesets/should-skip-package@0.1.2':
    dependencies:
      '@changesets/types': 6.1.0
      '@manypkg/get-packages': 1.1.3

  '@changesets/types@4.1.0': {}

  '@changesets/types@6.1.0': {}

  '@changesets/write@0.4.0':
    dependencies:
      '@changesets/types': 6.1.0
      fs-extra: 7.0.1
      human-id: 4.1.1
      prettier: 2.8.8

  '@cipherstash/protect-ffi-darwin-arm64@0.14.2':
    optional: true

  '@cipherstash/protect-ffi-darwin-x64@0.14.2':
    optional: true

  '@cipherstash/protect-ffi-linux-arm64-gnu@0.14.2':
    optional: true

  '@cipherstash/protect-ffi-linux-x64-gnu@0.14.2':
    optional: true

  '@cipherstash/protect-ffi-win32-x64-msvc@0.14.2':
    optional: true

  '@cipherstash/protect-ffi@0.14.2':
    dependencies:
      '@neon-rs/load': 0.1.82
    optionalDependencies:
      '@cipherstash/protect-ffi-darwin-arm64': 0.14.2
      '@cipherstash/protect-ffi-darwin-x64': 0.14.2
      '@cipherstash/protect-ffi-linux-arm64-gnu': 0.14.2
      '@cipherstash/protect-ffi-linux-x64-gnu': 0.14.2
      '@cipherstash/protect-ffi-win32-x64-msvc': 0.14.2

  '@clerk/backend@1.24.0(react-dom@19.0.0(react@19.0.0))(react@19.0.0)':
    dependencies:
      '@clerk/shared': 2.21.0(react-dom@19.0.0(react@19.0.0))(react@19.0.0)
      '@clerk/types': 4.45.1
      cookie: 1.0.2
      snakecase-keys: 8.0.1
      tslib: 2.4.1
    transitivePeerDependencies:
      - react
      - react-dom

  '@clerk/backend@1.25.5(react-dom@19.0.0(react@19.0.0))(react@19.0.0)':
    dependencies:
      '@clerk/shared': 3.2.0(react-dom@19.0.0(react@19.0.0))(react@19.0.0)
      '@clerk/types': 4.49.1
      cookie: 1.0.2
      snakecase-keys: 8.0.1
      tslib: 2.8.1
    transitivePeerDependencies:
      - react
      - react-dom

  '@clerk/clerk-react@5.22.12(react-dom@19.0.0(react@19.0.0))(react@19.0.0)':
    dependencies:
      '@clerk/shared': 2.21.0(react-dom@19.0.0(react@19.0.0))(react@19.0.0)
      '@clerk/types': 4.45.1
      react: 19.0.0
      react-dom: 19.0.0(react@19.0.0)
      tslib: 2.4.1

  '@clerk/clerk-react@5.25.2(react-dom@19.0.0(react@19.0.0))(react@19.0.0)':
    dependencies:
      '@clerk/shared': 3.2.0(react-dom@19.0.0(react@19.0.0))(react@19.0.0)
      '@clerk/types': 4.49.1
      react: 19.0.0
      react-dom: 19.0.0(react@19.0.0)
      tslib: 2.8.1

  '@clerk/nextjs@6.12.9(next@15.2.4(react-dom@19.0.0(react@19.0.0))(react@19.0.0))(react-dom@19.0.0(react@19.0.0))(react@19.0.0)':
    dependencies:
      '@clerk/backend': 1.25.5(react-dom@19.0.0(react@19.0.0))(react@19.0.0)
      '@clerk/clerk-react': 5.25.2(react-dom@19.0.0(react@19.0.0))(react@19.0.0)
      '@clerk/shared': 3.2.0(react-dom@19.0.0(react@19.0.0))(react@19.0.0)
      '@clerk/types': 4.49.1
      next: 15.2.4(react-dom@19.0.0(react@19.0.0))(react@19.0.0)
      react: 19.0.0
      react-dom: 19.0.0(react@19.0.0)
      server-only: 0.0.1
      tslib: 2.8.1

  '@clerk/nextjs@6.9.15(next@15.2.4(react-dom@19.0.0(react@19.0.0))(react@19.0.0))(react-dom@19.0.0(react@19.0.0))(react@19.0.0)':
    dependencies:
      '@clerk/backend': 1.24.0(react-dom@19.0.0(react@19.0.0))(react@19.0.0)
      '@clerk/clerk-react': 5.22.12(react-dom@19.0.0(react@19.0.0))(react@19.0.0)
      '@clerk/shared': 2.21.0(react-dom@19.0.0(react@19.0.0))(react@19.0.0)
      '@clerk/types': 4.45.1
      crypto-js: 4.2.0
      next: 15.2.4(react-dom@19.0.0(react@19.0.0))(react@19.0.0)
      react: 19.0.0
      react-dom: 19.0.0(react@19.0.0)
      server-only: 0.0.1
      tslib: 2.4.1

  '@clerk/shared@2.21.0(react-dom@19.0.0(react@19.0.0))(react@19.0.0)':
    dependencies:
      '@clerk/types': 4.45.1
      dequal: 2.0.3
      glob-to-regexp: 0.4.1
      js-cookie: 3.0.5
      std-env: 3.8.0
      swr: 2.3.0(react@19.0.0)
    optionalDependencies:
      react: 19.0.0
      react-dom: 19.0.0(react@19.0.0)

  '@clerk/shared@3.2.0(react-dom@19.0.0(react@19.0.0))(react@19.0.0)':
    dependencies:
      '@clerk/types': 4.49.1
      dequal: 2.0.3
      glob-to-regexp: 0.4.1
      js-cookie: 3.0.5
      std-env: 3.8.0
      swr: 2.3.0(react@19.0.0)
    optionalDependencies:
      react: 19.0.0
      react-dom: 19.0.0(react@19.0.0)

  '@clerk/types@4.45.1':
    dependencies:
      csstype: 3.1.3

  '@clerk/types@4.49.1':
    dependencies:
      csstype: 3.1.3

  '@cspotcode/source-map-support@0.8.1':
    dependencies:
      '@jridgewell/trace-mapping': 0.3.9
    optional: true

  '@drizzle-team/brocli@0.10.2': {}

  '@emnapi/runtime@1.3.1':
    dependencies:
      tslib: 2.8.1
    optional: true

  '@esbuild-kit/core-utils@3.3.2':
    dependencies:
      esbuild: 0.18.20
      source-map-support: 0.5.21

  '@esbuild-kit/esm-loader@2.6.5':
    dependencies:
      '@esbuild-kit/core-utils': 3.3.2
      get-tsconfig: 4.8.1

  '@esbuild/aix-ppc64@0.19.12':
    optional: true

  '@esbuild/aix-ppc64@0.25.0':
    optional: true

  '@esbuild/android-arm64@0.18.20':
    optional: true

  '@esbuild/android-arm64@0.19.12':
    optional: true

  '@esbuild/android-arm64@0.25.0':
    optional: true

  '@esbuild/android-arm@0.18.20':
    optional: true

  '@esbuild/android-arm@0.19.12':
    optional: true

  '@esbuild/android-arm@0.25.0':
    optional: true

  '@esbuild/android-x64@0.18.20':
    optional: true

  '@esbuild/android-x64@0.19.12':
    optional: true

  '@esbuild/android-x64@0.25.0':
    optional: true

  '@esbuild/darwin-arm64@0.18.20':
    optional: true

  '@esbuild/darwin-arm64@0.19.12':
    optional: true

  '@esbuild/darwin-arm64@0.25.0':
    optional: true

  '@esbuild/darwin-x64@0.18.20':
    optional: true

  '@esbuild/darwin-x64@0.19.12':
    optional: true

  '@esbuild/darwin-x64@0.25.0':
    optional: true

  '@esbuild/freebsd-arm64@0.18.20':
    optional: true

  '@esbuild/freebsd-arm64@0.19.12':
    optional: true

  '@esbuild/freebsd-arm64@0.25.0':
    optional: true

  '@esbuild/freebsd-x64@0.18.20':
    optional: true

  '@esbuild/freebsd-x64@0.19.12':
    optional: true

  '@esbuild/freebsd-x64@0.25.0':
    optional: true

  '@esbuild/linux-arm64@0.18.20':
    optional: true

  '@esbuild/linux-arm64@0.19.12':
    optional: true

  '@esbuild/linux-arm64@0.25.0':
    optional: true

  '@esbuild/linux-arm@0.18.20':
    optional: true

  '@esbuild/linux-arm@0.19.12':
    optional: true

  '@esbuild/linux-arm@0.25.0':
    optional: true

  '@esbuild/linux-ia32@0.18.20':
    optional: true

  '@esbuild/linux-ia32@0.19.12':
    optional: true

  '@esbuild/linux-ia32@0.25.0':
    optional: true

  '@esbuild/linux-loong64@0.18.20':
    optional: true

  '@esbuild/linux-loong64@0.19.12':
    optional: true

  '@esbuild/linux-loong64@0.25.0':
    optional: true

  '@esbuild/linux-mips64el@0.18.20':
    optional: true

  '@esbuild/linux-mips64el@0.19.12':
    optional: true

  '@esbuild/linux-mips64el@0.25.0':
    optional: true

  '@esbuild/linux-ppc64@0.18.20':
    optional: true

  '@esbuild/linux-ppc64@0.19.12':
    optional: true

  '@esbuild/linux-ppc64@0.25.0':
    optional: true

  '@esbuild/linux-riscv64@0.18.20':
    optional: true

  '@esbuild/linux-riscv64@0.19.12':
    optional: true

  '@esbuild/linux-riscv64@0.25.0':
    optional: true

  '@esbuild/linux-s390x@0.18.20':
    optional: true

  '@esbuild/linux-s390x@0.19.12':
    optional: true

  '@esbuild/linux-s390x@0.25.0':
    optional: true

  '@esbuild/linux-x64@0.18.20':
    optional: true

  '@esbuild/linux-x64@0.19.12':
    optional: true

  '@esbuild/linux-x64@0.25.0':
    optional: true

  '@esbuild/netbsd-arm64@0.25.0':
    optional: true

  '@esbuild/netbsd-x64@0.18.20':
    optional: true

  '@esbuild/netbsd-x64@0.19.12':
    optional: true

  '@esbuild/netbsd-x64@0.25.0':
    optional: true

  '@esbuild/openbsd-arm64@0.25.0':
    optional: true

  '@esbuild/openbsd-x64@0.18.20':
    optional: true

  '@esbuild/openbsd-x64@0.19.12':
    optional: true

  '@esbuild/openbsd-x64@0.25.0':
    optional: true

  '@esbuild/sunos-x64@0.18.20':
    optional: true

  '@esbuild/sunos-x64@0.19.12':
    optional: true

  '@esbuild/sunos-x64@0.25.0':
    optional: true

  '@esbuild/win32-arm64@0.18.20':
    optional: true

  '@esbuild/win32-arm64@0.19.12':
    optional: true

  '@esbuild/win32-arm64@0.25.0':
    optional: true

  '@esbuild/win32-ia32@0.18.20':
    optional: true

  '@esbuild/win32-ia32@0.19.12':
    optional: true

  '@esbuild/win32-ia32@0.25.0':
    optional: true

  '@esbuild/win32-x64@0.18.20':
    optional: true

  '@esbuild/win32-x64@0.19.12':
    optional: true

  '@esbuild/win32-x64@0.25.0':
    optional: true

  '@floating-ui/core@1.6.9':
    dependencies:
      '@floating-ui/utils': 0.2.9

  '@floating-ui/dom@1.6.13':
    dependencies:
      '@floating-ui/core': 1.6.9
      '@floating-ui/utils': 0.2.9

  '@floating-ui/react-dom@2.1.2(react-dom@19.0.0(react@19.0.0))(react@19.0.0)':
    dependencies:
      '@floating-ui/dom': 1.6.13
      react: 19.0.0
      react-dom: 19.0.0(react@19.0.0)

  '@floating-ui/utils@0.2.9': {}

  '@hono/node-server@1.13.7(hono@4.6.16)':
    dependencies:
      hono: 4.6.16

  '@img/sharp-darwin-arm64@0.33.5':
    optionalDependencies:
      '@img/sharp-libvips-darwin-arm64': 1.0.4
    optional: true

  '@img/sharp-darwin-x64@0.33.5':
    optionalDependencies:
      '@img/sharp-libvips-darwin-x64': 1.0.4
    optional: true

  '@img/sharp-libvips-darwin-arm64@1.0.4':
    optional: true

  '@img/sharp-libvips-darwin-x64@1.0.4':
    optional: true

  '@img/sharp-libvips-linux-arm64@1.0.4':
    optional: true

  '@img/sharp-libvips-linux-arm@1.0.5':
    optional: true

  '@img/sharp-libvips-linux-s390x@1.0.4':
    optional: true

  '@img/sharp-libvips-linux-x64@1.0.4':
    optional: true

  '@img/sharp-libvips-linuxmusl-arm64@1.0.4':
    optional: true

  '@img/sharp-libvips-linuxmusl-x64@1.0.4':
    optional: true

  '@img/sharp-linux-arm64@0.33.5':
    optionalDependencies:
      '@img/sharp-libvips-linux-arm64': 1.0.4
    optional: true

  '@img/sharp-linux-arm@0.33.5':
    optionalDependencies:
      '@img/sharp-libvips-linux-arm': 1.0.5
    optional: true

  '@img/sharp-linux-s390x@0.33.5':
    optionalDependencies:
      '@img/sharp-libvips-linux-s390x': 1.0.4
    optional: true

  '@img/sharp-linux-x64@0.33.5':
    optionalDependencies:
      '@img/sharp-libvips-linux-x64': 1.0.4
    optional: true

  '@img/sharp-linuxmusl-arm64@0.33.5':
    optionalDependencies:
      '@img/sharp-libvips-linuxmusl-arm64': 1.0.4
    optional: true

  '@img/sharp-linuxmusl-x64@0.33.5':
    optionalDependencies:
      '@img/sharp-libvips-linuxmusl-x64': 1.0.4
    optional: true

  '@img/sharp-wasm32@0.33.5':
    dependencies:
      '@emnapi/runtime': 1.3.1
    optional: true

  '@img/sharp-win32-ia32@0.33.5':
    optional: true

  '@img/sharp-win32-x64@0.33.5':
    optional: true

  '@isaacs/cliui@8.0.2':
    dependencies:
      string-width: 5.1.2
      string-width-cjs: string-width@4.2.3
      strip-ansi: 7.1.0
      strip-ansi-cjs: strip-ansi@6.0.1
      wrap-ansi: 8.1.0
      wrap-ansi-cjs: wrap-ansi@7.0.0

  '@jridgewell/gen-mapping@0.3.8':
    dependencies:
      '@jridgewell/set-array': 1.2.1
      '@jridgewell/sourcemap-codec': 1.5.0
      '@jridgewell/trace-mapping': 0.3.25

  '@jridgewell/resolve-uri@3.1.2': {}

  '@jridgewell/set-array@1.2.1': {}

  '@jridgewell/sourcemap-codec@1.5.0': {}

  '@jridgewell/trace-mapping@0.3.25':
    dependencies:
      '@jridgewell/resolve-uri': 3.1.2
      '@jridgewell/sourcemap-codec': 1.5.0

  '@jridgewell/trace-mapping@0.3.9':
    dependencies:
      '@jridgewell/resolve-uri': 3.1.2
      '@jridgewell/sourcemap-codec': 1.5.0
    optional: true

  '@jsdevtools/ono@7.1.3': {}

  '@manypkg/find-root@1.1.0':
    dependencies:
      '@babel/runtime': 7.26.10
      '@types/node': 12.20.55
      find-up: 4.1.0
      fs-extra: 8.1.0

  '@manypkg/get-packages@1.1.3':
    dependencies:
      '@babel/runtime': 7.26.10
      '@changesets/types': 4.1.0
      '@manypkg/find-root': 1.1.0
      fs-extra: 8.1.0
      globby: 11.1.0
      read-yaml-file: 1.1.0

  '@neon-rs/load@0.1.82': {}

  '@next/env@15.2.4': {}

  '@next/swc-darwin-arm64@15.2.4':
    optional: true

  '@next/swc-darwin-x64@15.2.4':
    optional: true

  '@next/swc-linux-arm64-gnu@15.2.4':
    optional: true

  '@next/swc-linux-arm64-musl@15.2.4':
    optional: true

  '@next/swc-linux-x64-gnu@15.2.4':
    optional: true

  '@next/swc-linux-x64-musl@15.2.4':
    optional: true

  '@next/swc-win32-arm64-msvc@15.2.4':
    optional: true

  '@next/swc-win32-x64-msvc@15.2.4':
    optional: true

  '@nodelib/fs.scandir@2.1.5':
    dependencies:
      '@nodelib/fs.stat': 2.0.5
      run-parallel: 1.2.0

  '@nodelib/fs.stat@2.0.5': {}

  '@nodelib/fs.walk@1.2.8':
    dependencies:
      '@nodelib/fs.scandir': 2.1.5
      fastq: 1.18.0

  '@petamoriken/float16@3.9.2': {}

  '@pkgjs/parseargs@0.11.0':
    optional: true

  '@radix-ui/number@1.1.0': {}

  '@radix-ui/primitive@1.1.1': {}

  '@radix-ui/react-arrow@1.1.2(@types/react-dom@19.0.3(@types/react@19.0.8))(@types/react@19.0.8)(react-dom@19.0.0(react@19.0.0))(react@19.0.0)':
    dependencies:
      '@radix-ui/react-primitive': 2.0.2(@types/react-dom@19.0.3(@types/react@19.0.8))(@types/react@19.0.8)(react-dom@19.0.0(react@19.0.0))(react@19.0.0)
      react: 19.0.0
      react-dom: 19.0.0(react@19.0.0)
    optionalDependencies:
      '@types/react': 19.0.8
      '@types/react-dom': 19.0.3(@types/react@19.0.8)

  '@radix-ui/react-collection@1.1.2(@types/react-dom@19.0.3(@types/react@19.0.8))(@types/react@19.0.8)(react-dom@19.0.0(react@19.0.0))(react@19.0.0)':
    dependencies:
      '@radix-ui/react-compose-refs': 1.1.1(@types/react@19.0.8)(react@19.0.0)
      '@radix-ui/react-context': 1.1.1(@types/react@19.0.8)(react@19.0.0)
      '@radix-ui/react-primitive': 2.0.2(@types/react-dom@19.0.3(@types/react@19.0.8))(@types/react@19.0.8)(react-dom@19.0.0(react@19.0.0))(react@19.0.0)
      '@radix-ui/react-slot': 1.1.2(@types/react@19.0.8)(react@19.0.0)
      react: 19.0.0
      react-dom: 19.0.0(react@19.0.0)
    optionalDependencies:
      '@types/react': 19.0.8
      '@types/react-dom': 19.0.3(@types/react@19.0.8)

  '@radix-ui/react-compose-refs@1.1.1(@types/react@19.0.8)(react@19.0.0)':
    dependencies:
      react: 19.0.0
    optionalDependencies:
      '@types/react': 19.0.8

  '@radix-ui/react-context@1.1.1(@types/react@19.0.8)(react@19.0.0)':
    dependencies:
      react: 19.0.0
    optionalDependencies:
      '@types/react': 19.0.8

  '@radix-ui/react-direction@1.1.0(@types/react@19.0.8)(react@19.0.0)':
    dependencies:
      react: 19.0.0
    optionalDependencies:
      '@types/react': 19.0.8

  '@radix-ui/react-dismissable-layer@1.1.5(@types/react-dom@19.0.3(@types/react@19.0.8))(@types/react@19.0.8)(react-dom@19.0.0(react@19.0.0))(react@19.0.0)':
    dependencies:
      '@radix-ui/primitive': 1.1.1
      '@radix-ui/react-compose-refs': 1.1.1(@types/react@19.0.8)(react@19.0.0)
      '@radix-ui/react-primitive': 2.0.2(@types/react-dom@19.0.3(@types/react@19.0.8))(@types/react@19.0.8)(react-dom@19.0.0(react@19.0.0))(react@19.0.0)
      '@radix-ui/react-use-callback-ref': 1.1.0(@types/react@19.0.8)(react@19.0.0)
      '@radix-ui/react-use-escape-keydown': 1.1.0(@types/react@19.0.8)(react@19.0.0)
      react: 19.0.0
      react-dom: 19.0.0(react@19.0.0)
    optionalDependencies:
      '@types/react': 19.0.8
      '@types/react-dom': 19.0.3(@types/react@19.0.8)

  '@radix-ui/react-focus-guards@1.1.1(@types/react@19.0.8)(react@19.0.0)':
    dependencies:
      react: 19.0.0
    optionalDependencies:
      '@types/react': 19.0.8

  '@radix-ui/react-focus-scope@1.1.2(@types/react-dom@19.0.3(@types/react@19.0.8))(@types/react@19.0.8)(react-dom@19.0.0(react@19.0.0))(react@19.0.0)':
    dependencies:
      '@radix-ui/react-compose-refs': 1.1.1(@types/react@19.0.8)(react@19.0.0)
      '@radix-ui/react-primitive': 2.0.2(@types/react-dom@19.0.3(@types/react@19.0.8))(@types/react@19.0.8)(react-dom@19.0.0(react@19.0.0))(react@19.0.0)
      '@radix-ui/react-use-callback-ref': 1.1.0(@types/react@19.0.8)(react@19.0.0)
      react: 19.0.0
      react-dom: 19.0.0(react@19.0.0)
    optionalDependencies:
      '@types/react': 19.0.8
      '@types/react-dom': 19.0.3(@types/react@19.0.8)

  '@radix-ui/react-id@1.1.0(@types/react@19.0.8)(react@19.0.0)':
    dependencies:
      '@radix-ui/react-use-layout-effect': 1.1.0(@types/react@19.0.8)(react@19.0.0)
      react: 19.0.0
    optionalDependencies:
      '@types/react': 19.0.8

  '@radix-ui/react-label@2.1.2(@types/react-dom@19.0.3(@types/react@19.0.8))(@types/react@19.0.8)(react-dom@19.0.0(react@19.0.0))(react@19.0.0)':
    dependencies:
      '@radix-ui/react-primitive': 2.0.2(@types/react-dom@19.0.3(@types/react@19.0.8))(@types/react@19.0.8)(react-dom@19.0.0(react@19.0.0))(react@19.0.0)
      react: 19.0.0
      react-dom: 19.0.0(react@19.0.0)
    optionalDependencies:
      '@types/react': 19.0.8
      '@types/react-dom': 19.0.3(@types/react@19.0.8)

  '@radix-ui/react-popper@1.2.2(@types/react-dom@19.0.3(@types/react@19.0.8))(@types/react@19.0.8)(react-dom@19.0.0(react@19.0.0))(react@19.0.0)':
    dependencies:
      '@floating-ui/react-dom': 2.1.2(react-dom@19.0.0(react@19.0.0))(react@19.0.0)
      '@radix-ui/react-arrow': 1.1.2(@types/react-dom@19.0.3(@types/react@19.0.8))(@types/react@19.0.8)(react-dom@19.0.0(react@19.0.0))(react@19.0.0)
      '@radix-ui/react-compose-refs': 1.1.1(@types/react@19.0.8)(react@19.0.0)
      '@radix-ui/react-context': 1.1.1(@types/react@19.0.8)(react@19.0.0)
      '@radix-ui/react-primitive': 2.0.2(@types/react-dom@19.0.3(@types/react@19.0.8))(@types/react@19.0.8)(react-dom@19.0.0(react@19.0.0))(react@19.0.0)
      '@radix-ui/react-use-callback-ref': 1.1.0(@types/react@19.0.8)(react@19.0.0)
      '@radix-ui/react-use-layout-effect': 1.1.0(@types/react@19.0.8)(react@19.0.0)
      '@radix-ui/react-use-rect': 1.1.0(@types/react@19.0.8)(react@19.0.0)
      '@radix-ui/react-use-size': 1.1.0(@types/react@19.0.8)(react@19.0.0)
      '@radix-ui/rect': 1.1.0
      react: 19.0.0
      react-dom: 19.0.0(react@19.0.0)
    optionalDependencies:
      '@types/react': 19.0.8
      '@types/react-dom': 19.0.3(@types/react@19.0.8)

  '@radix-ui/react-portal@1.1.4(@types/react-dom@19.0.3(@types/react@19.0.8))(@types/react@19.0.8)(react-dom@19.0.0(react@19.0.0))(react@19.0.0)':
    dependencies:
      '@radix-ui/react-primitive': 2.0.2(@types/react-dom@19.0.3(@types/react@19.0.8))(@types/react@19.0.8)(react-dom@19.0.0(react@19.0.0))(react@19.0.0)
      '@radix-ui/react-use-layout-effect': 1.1.0(@types/react@19.0.8)(react@19.0.0)
      react: 19.0.0
      react-dom: 19.0.0(react@19.0.0)
    optionalDependencies:
      '@types/react': 19.0.8
      '@types/react-dom': 19.0.3(@types/react@19.0.8)

  '@radix-ui/react-presence@1.1.2(@types/react-dom@19.0.3(@types/react@19.0.8))(@types/react@19.0.8)(react-dom@19.0.0(react@19.0.0))(react@19.0.0)':
    dependencies:
      '@radix-ui/react-compose-refs': 1.1.1(@types/react@19.0.8)(react@19.0.0)
      '@radix-ui/react-use-layout-effect': 1.1.0(@types/react@19.0.8)(react@19.0.0)
      react: 19.0.0
      react-dom: 19.0.0(react@19.0.0)
    optionalDependencies:
      '@types/react': 19.0.8
      '@types/react-dom': 19.0.3(@types/react@19.0.8)

  '@radix-ui/react-primitive@2.0.2(@types/react-dom@19.0.3(@types/react@19.0.8))(@types/react@19.0.8)(react-dom@19.0.0(react@19.0.0))(react@19.0.0)':
    dependencies:
      '@radix-ui/react-slot': 1.1.2(@types/react@19.0.8)(react@19.0.0)
      react: 19.0.0
      react-dom: 19.0.0(react@19.0.0)
    optionalDependencies:
      '@types/react': 19.0.8
      '@types/react-dom': 19.0.3(@types/react@19.0.8)

  '@radix-ui/react-select@2.1.6(@types/react-dom@19.0.3(@types/react@19.0.8))(@types/react@19.0.8)(react-dom@19.0.0(react@19.0.0))(react@19.0.0)':
    dependencies:
      '@radix-ui/number': 1.1.0
      '@radix-ui/primitive': 1.1.1
      '@radix-ui/react-collection': 1.1.2(@types/react-dom@19.0.3(@types/react@19.0.8))(@types/react@19.0.8)(react-dom@19.0.0(react@19.0.0))(react@19.0.0)
      '@radix-ui/react-compose-refs': 1.1.1(@types/react@19.0.8)(react@19.0.0)
      '@radix-ui/react-context': 1.1.1(@types/react@19.0.8)(react@19.0.0)
      '@radix-ui/react-direction': 1.1.0(@types/react@19.0.8)(react@19.0.0)
      '@radix-ui/react-dismissable-layer': 1.1.5(@types/react-dom@19.0.3(@types/react@19.0.8))(@types/react@19.0.8)(react-dom@19.0.0(react@19.0.0))(react@19.0.0)
      '@radix-ui/react-focus-guards': 1.1.1(@types/react@19.0.8)(react@19.0.0)
      '@radix-ui/react-focus-scope': 1.1.2(@types/react-dom@19.0.3(@types/react@19.0.8))(@types/react@19.0.8)(react-dom@19.0.0(react@19.0.0))(react@19.0.0)
      '@radix-ui/react-id': 1.1.0(@types/react@19.0.8)(react@19.0.0)
      '@radix-ui/react-popper': 1.2.2(@types/react-dom@19.0.3(@types/react@19.0.8))(@types/react@19.0.8)(react-dom@19.0.0(react@19.0.0))(react@19.0.0)
      '@radix-ui/react-portal': 1.1.4(@types/react-dom@19.0.3(@types/react@19.0.8))(@types/react@19.0.8)(react-dom@19.0.0(react@19.0.0))(react@19.0.0)
      '@radix-ui/react-primitive': 2.0.2(@types/react-dom@19.0.3(@types/react@19.0.8))(@types/react@19.0.8)(react-dom@19.0.0(react@19.0.0))(react@19.0.0)
      '@radix-ui/react-slot': 1.1.2(@types/react@19.0.8)(react@19.0.0)
      '@radix-ui/react-use-callback-ref': 1.1.0(@types/react@19.0.8)(react@19.0.0)
      '@radix-ui/react-use-controllable-state': 1.1.0(@types/react@19.0.8)(react@19.0.0)
      '@radix-ui/react-use-layout-effect': 1.1.0(@types/react@19.0.8)(react@19.0.0)
      '@radix-ui/react-use-previous': 1.1.0(@types/react@19.0.8)(react@19.0.0)
      '@radix-ui/react-visually-hidden': 1.1.2(@types/react-dom@19.0.3(@types/react@19.0.8))(@types/react@19.0.8)(react-dom@19.0.0(react@19.0.0))(react@19.0.0)
      aria-hidden: 1.2.4
      react: 19.0.0
      react-dom: 19.0.0(react@19.0.0)
      react-remove-scroll: 2.6.3(@types/react@19.0.8)(react@19.0.0)
    optionalDependencies:
      '@types/react': 19.0.8
      '@types/react-dom': 19.0.3(@types/react@19.0.8)

  '@radix-ui/react-slot@1.1.2(@types/react@19.0.8)(react@19.0.0)':
    dependencies:
      '@radix-ui/react-compose-refs': 1.1.1(@types/react@19.0.8)(react@19.0.0)
      react: 19.0.0
    optionalDependencies:
      '@types/react': 19.0.8

  '@radix-ui/react-toast@1.2.6(@types/react-dom@19.0.3(@types/react@19.0.8))(@types/react@19.0.8)(react-dom@19.0.0(react@19.0.0))(react@19.0.0)':
    dependencies:
      '@radix-ui/primitive': 1.1.1
      '@radix-ui/react-collection': 1.1.2(@types/react-dom@19.0.3(@types/react@19.0.8))(@types/react@19.0.8)(react-dom@19.0.0(react@19.0.0))(react@19.0.0)
      '@radix-ui/react-compose-refs': 1.1.1(@types/react@19.0.8)(react@19.0.0)
      '@radix-ui/react-context': 1.1.1(@types/react@19.0.8)(react@19.0.0)
      '@radix-ui/react-dismissable-layer': 1.1.5(@types/react-dom@19.0.3(@types/react@19.0.8))(@types/react@19.0.8)(react-dom@19.0.0(react@19.0.0))(react@19.0.0)
      '@radix-ui/react-portal': 1.1.4(@types/react-dom@19.0.3(@types/react@19.0.8))(@types/react@19.0.8)(react-dom@19.0.0(react@19.0.0))(react@19.0.0)
      '@radix-ui/react-presence': 1.1.2(@types/react-dom@19.0.3(@types/react@19.0.8))(@types/react@19.0.8)(react-dom@19.0.0(react@19.0.0))(react@19.0.0)
      '@radix-ui/react-primitive': 2.0.2(@types/react-dom@19.0.3(@types/react@19.0.8))(@types/react@19.0.8)(react-dom@19.0.0(react@19.0.0))(react@19.0.0)
      '@radix-ui/react-use-callback-ref': 1.1.0(@types/react@19.0.8)(react@19.0.0)
      '@radix-ui/react-use-controllable-state': 1.1.0(@types/react@19.0.8)(react@19.0.0)
      '@radix-ui/react-use-layout-effect': 1.1.0(@types/react@19.0.8)(react@19.0.0)
      '@radix-ui/react-visually-hidden': 1.1.2(@types/react-dom@19.0.3(@types/react@19.0.8))(@types/react@19.0.8)(react-dom@19.0.0(react@19.0.0))(react@19.0.0)
      react: 19.0.0
      react-dom: 19.0.0(react@19.0.0)
    optionalDependencies:
      '@types/react': 19.0.8
      '@types/react-dom': 19.0.3(@types/react@19.0.8)

  '@radix-ui/react-tooltip@1.1.8(@types/react-dom@19.0.3(@types/react@19.0.8))(@types/react@19.0.8)(react-dom@19.0.0(react@19.0.0))(react@19.0.0)':
    dependencies:
      '@radix-ui/primitive': 1.1.1
      '@radix-ui/react-compose-refs': 1.1.1(@types/react@19.0.8)(react@19.0.0)
      '@radix-ui/react-context': 1.1.1(@types/react@19.0.8)(react@19.0.0)
      '@radix-ui/react-dismissable-layer': 1.1.5(@types/react-dom@19.0.3(@types/react@19.0.8))(@types/react@19.0.8)(react-dom@19.0.0(react@19.0.0))(react@19.0.0)
      '@radix-ui/react-id': 1.1.0(@types/react@19.0.8)(react@19.0.0)
      '@radix-ui/react-popper': 1.2.2(@types/react-dom@19.0.3(@types/react@19.0.8))(@types/react@19.0.8)(react-dom@19.0.0(react@19.0.0))(react@19.0.0)
      '@radix-ui/react-portal': 1.1.4(@types/react-dom@19.0.3(@types/react@19.0.8))(@types/react@19.0.8)(react-dom@19.0.0(react@19.0.0))(react@19.0.0)
      '@radix-ui/react-presence': 1.1.2(@types/react-dom@19.0.3(@types/react@19.0.8))(@types/react@19.0.8)(react-dom@19.0.0(react@19.0.0))(react@19.0.0)
      '@radix-ui/react-primitive': 2.0.2(@types/react-dom@19.0.3(@types/react@19.0.8))(@types/react@19.0.8)(react-dom@19.0.0(react@19.0.0))(react@19.0.0)
      '@radix-ui/react-slot': 1.1.2(@types/react@19.0.8)(react@19.0.0)
      '@radix-ui/react-use-controllable-state': 1.1.0(@types/react@19.0.8)(react@19.0.0)
      '@radix-ui/react-visually-hidden': 1.1.2(@types/react-dom@19.0.3(@types/react@19.0.8))(@types/react@19.0.8)(react-dom@19.0.0(react@19.0.0))(react@19.0.0)
      react: 19.0.0
      react-dom: 19.0.0(react@19.0.0)
    optionalDependencies:
      '@types/react': 19.0.8
      '@types/react-dom': 19.0.3(@types/react@19.0.8)

  '@radix-ui/react-use-callback-ref@1.1.0(@types/react@19.0.8)(react@19.0.0)':
    dependencies:
      react: 19.0.0
    optionalDependencies:
      '@types/react': 19.0.8

  '@radix-ui/react-use-controllable-state@1.1.0(@types/react@19.0.8)(react@19.0.0)':
    dependencies:
      '@radix-ui/react-use-callback-ref': 1.1.0(@types/react@19.0.8)(react@19.0.0)
      react: 19.0.0
    optionalDependencies:
      '@types/react': 19.0.8

  '@radix-ui/react-use-escape-keydown@1.1.0(@types/react@19.0.8)(react@19.0.0)':
    dependencies:
      '@radix-ui/react-use-callback-ref': 1.1.0(@types/react@19.0.8)(react@19.0.0)
      react: 19.0.0
    optionalDependencies:
      '@types/react': 19.0.8

  '@radix-ui/react-use-layout-effect@1.1.0(@types/react@19.0.8)(react@19.0.0)':
    dependencies:
      react: 19.0.0
    optionalDependencies:
      '@types/react': 19.0.8

  '@radix-ui/react-use-previous@1.1.0(@types/react@19.0.8)(react@19.0.0)':
    dependencies:
      react: 19.0.0
    optionalDependencies:
      '@types/react': 19.0.8

  '@radix-ui/react-use-rect@1.1.0(@types/react@19.0.8)(react@19.0.0)':
    dependencies:
      '@radix-ui/rect': 1.1.0
      react: 19.0.0
    optionalDependencies:
      '@types/react': 19.0.8

  '@radix-ui/react-use-size@1.1.0(@types/react@19.0.8)(react@19.0.0)':
    dependencies:
      '@radix-ui/react-use-layout-effect': 1.1.0(@types/react@19.0.8)(react@19.0.0)
      react: 19.0.0
    optionalDependencies:
      '@types/react': 19.0.8

  '@radix-ui/react-visually-hidden@1.1.2(@types/react-dom@19.0.3(@types/react@19.0.8))(@types/react@19.0.8)(react-dom@19.0.0(react@19.0.0))(react@19.0.0)':
    dependencies:
      '@radix-ui/react-primitive': 2.0.2(@types/react-dom@19.0.3(@types/react@19.0.8))(@types/react@19.0.8)(react-dom@19.0.0(react@19.0.0))(react@19.0.0)
      react: 19.0.0
      react-dom: 19.0.0(react@19.0.0)
    optionalDependencies:
      '@types/react': 19.0.8
      '@types/react-dom': 19.0.3(@types/react@19.0.8)

  '@radix-ui/rect@1.1.0': {}

  '@rollup/rollup-android-arm-eabi@4.35.0':
    optional: true

  '@rollup/rollup-android-arm64@4.35.0':
    optional: true

  '@rollup/rollup-darwin-arm64@4.35.0':
    optional: true

  '@rollup/rollup-darwin-x64@4.35.0':
    optional: true

  '@rollup/rollup-freebsd-arm64@4.35.0':
    optional: true

  '@rollup/rollup-freebsd-x64@4.35.0':
    optional: true

  '@rollup/rollup-linux-arm-gnueabihf@4.35.0':
    optional: true

  '@rollup/rollup-linux-arm-musleabihf@4.35.0':
    optional: true

  '@rollup/rollup-linux-arm64-gnu@4.35.0':
    optional: true

  '@rollup/rollup-linux-arm64-musl@4.35.0':
    optional: true

  '@rollup/rollup-linux-loongarch64-gnu@4.35.0':
    optional: true

  '@rollup/rollup-linux-powerpc64le-gnu@4.35.0':
    optional: true

  '@rollup/rollup-linux-riscv64-gnu@4.35.0':
    optional: true

  '@rollup/rollup-linux-s390x-gnu@4.35.0':
    optional: true

  '@rollup/rollup-linux-x64-gnu@4.24.0':
    optional: true

  '@rollup/rollup-linux-x64-gnu@4.35.0':
    optional: true

  '@rollup/rollup-linux-x64-musl@4.35.0':
    optional: true

  '@rollup/rollup-win32-arm64-msvc@4.35.0':
    optional: true

  '@rollup/rollup-win32-ia32-msvc@4.35.0':
    optional: true

  '@rollup/rollup-win32-x64-msvc@4.35.0':
    optional: true

  '@sec-ant/readable-stream@0.4.1': {}

  '@sindresorhus/merge-streams@4.0.0': {}

  '@smithy/abort-controller@4.0.3':
    dependencies:
      '@smithy/types': 4.3.0
      tslib: 2.8.1

  '@smithy/config-resolver@4.1.3':
    dependencies:
      '@smithy/node-config-provider': 4.1.2
      '@smithy/types': 4.3.0
      '@smithy/util-config-provider': 4.0.0
      '@smithy/util-middleware': 4.0.3
      tslib: 2.8.1

  '@smithy/core@3.4.0':
    dependencies:
      '@smithy/middleware-serde': 4.0.6
      '@smithy/protocol-http': 5.1.1
      '@smithy/types': 4.3.0
      '@smithy/util-body-length-browser': 4.0.0
      '@smithy/util-middleware': 4.0.3
      '@smithy/util-stream': 4.2.1
      '@smithy/util-utf8': 4.0.0
      tslib: 2.8.1

  '@smithy/credential-provider-imds@4.0.5':
    dependencies:
      '@smithy/node-config-provider': 4.1.2
      '@smithy/property-provider': 4.0.3
      '@smithy/types': 4.3.0
      '@smithy/url-parser': 4.0.3
      tslib: 2.8.1

  '@smithy/fetch-http-handler@5.0.3':
    dependencies:
      '@smithy/protocol-http': 5.1.1
      '@smithy/querystring-builder': 4.0.3
      '@smithy/types': 4.3.0
      '@smithy/util-base64': 4.0.0
      tslib: 2.8.1

  '@smithy/hash-node@4.0.3':
    dependencies:
      '@smithy/types': 4.3.0
      '@smithy/util-buffer-from': 4.0.0
      '@smithy/util-utf8': 4.0.0
      tslib: 2.8.1

  '@smithy/invalid-dependency@4.0.3':
    dependencies:
      '@smithy/types': 4.3.0
      tslib: 2.8.1

  '@smithy/is-array-buffer@2.2.0':
    dependencies:
      tslib: 2.8.1

  '@smithy/is-array-buffer@4.0.0':
    dependencies:
      tslib: 2.8.1

  '@smithy/middleware-content-length@4.0.3':
    dependencies:
      '@smithy/protocol-http': 5.1.1
      '@smithy/types': 4.3.0
      tslib: 2.8.1

  '@smithy/middleware-endpoint@4.1.7':
    dependencies:
      '@smithy/core': 3.4.0
      '@smithy/middleware-serde': 4.0.6
      '@smithy/node-config-provider': 4.1.2
      '@smithy/shared-ini-file-loader': 4.0.3
      '@smithy/types': 4.3.0
      '@smithy/url-parser': 4.0.3
      '@smithy/util-middleware': 4.0.3
      tslib: 2.8.1

  '@smithy/middleware-retry@4.1.8':
    dependencies:
      '@smithy/node-config-provider': 4.1.2
      '@smithy/protocol-http': 5.1.1
      '@smithy/service-error-classification': 4.0.4
      '@smithy/smithy-client': 4.3.0
      '@smithy/types': 4.3.0
      '@smithy/util-middleware': 4.0.3
      '@smithy/util-retry': 4.0.4
      tslib: 2.8.1
      uuid: 9.0.1

  '@smithy/middleware-serde@4.0.6':
    dependencies:
      '@smithy/protocol-http': 5.1.1
      '@smithy/types': 4.3.0
      tslib: 2.8.1

  '@smithy/middleware-stack@4.0.3':
    dependencies:
      '@smithy/types': 4.3.0
      tslib: 2.8.1

  '@smithy/node-config-provider@4.1.2':
    dependencies:
      '@smithy/property-provider': 4.0.3
      '@smithy/shared-ini-file-loader': 4.0.3
      '@smithy/types': 4.3.0
      tslib: 2.8.1

  '@smithy/node-http-handler@4.0.5':
    dependencies:
      '@smithy/abort-controller': 4.0.3
      '@smithy/protocol-http': 5.1.1
      '@smithy/querystring-builder': 4.0.3
      '@smithy/types': 4.3.0
      tslib: 2.8.1

  '@smithy/property-provider@4.0.3':
    dependencies:
      '@smithy/types': 4.3.0
      tslib: 2.8.1

  '@smithy/protocol-http@5.1.1':
    dependencies:
      '@smithy/types': 4.3.0
      tslib: 2.8.1

  '@smithy/querystring-builder@4.0.3':
    dependencies:
      '@smithy/types': 4.3.0
      '@smithy/util-uri-escape': 4.0.0
      tslib: 2.8.1

  '@smithy/querystring-parser@4.0.3':
    dependencies:
      '@smithy/types': 4.3.0
      tslib: 2.8.1

  '@smithy/service-error-classification@4.0.4':
    dependencies:
      '@smithy/types': 4.3.0

  '@smithy/shared-ini-file-loader@4.0.3':
    dependencies:
      '@smithy/types': 4.3.0
      tslib: 2.8.1

  '@smithy/signature-v4@5.1.1':
    dependencies:
      '@smithy/is-array-buffer': 4.0.0
      '@smithy/protocol-http': 5.1.1
      '@smithy/types': 4.3.0
      '@smithy/util-hex-encoding': 4.0.0
      '@smithy/util-middleware': 4.0.3
      '@smithy/util-uri-escape': 4.0.0
      '@smithy/util-utf8': 4.0.0
      tslib: 2.8.1

  '@smithy/smithy-client@4.3.0':
    dependencies:
      '@smithy/core': 3.4.0
      '@smithy/middleware-endpoint': 4.1.7
      '@smithy/middleware-stack': 4.0.3
      '@smithy/protocol-http': 5.1.1
      '@smithy/types': 4.3.0
      '@smithy/util-stream': 4.2.1
      tslib: 2.8.1

  '@smithy/types@4.3.0':
    dependencies:
      tslib: 2.8.1

  '@smithy/url-parser@4.0.3':
    dependencies:
      '@smithy/querystring-parser': 4.0.3
      '@smithy/types': 4.3.0
      tslib: 2.8.1

  '@smithy/util-base64@4.0.0':
    dependencies:
      '@smithy/util-buffer-from': 4.0.0
      '@smithy/util-utf8': 4.0.0
      tslib: 2.8.1

  '@smithy/util-body-length-browser@4.0.0':
    dependencies:
      tslib: 2.8.1

  '@smithy/util-body-length-node@4.0.0':
    dependencies:
      tslib: 2.8.1

  '@smithy/util-buffer-from@2.2.0':
    dependencies:
      '@smithy/is-array-buffer': 2.2.0
      tslib: 2.8.1

  '@smithy/util-buffer-from@4.0.0':
    dependencies:
      '@smithy/is-array-buffer': 4.0.0
      tslib: 2.8.1

  '@smithy/util-config-provider@4.0.0':
    dependencies:
      tslib: 2.8.1

  '@smithy/util-defaults-mode-browser@4.0.15':
    dependencies:
      '@smithy/property-provider': 4.0.3
      '@smithy/smithy-client': 4.3.0
      '@smithy/types': 4.3.0
      bowser: 2.11.0
      tslib: 2.8.1

  '@smithy/util-defaults-mode-node@4.0.15':
    dependencies:
      '@smithy/config-resolver': 4.1.3
      '@smithy/credential-provider-imds': 4.0.5
      '@smithy/node-config-provider': 4.1.2
      '@smithy/property-provider': 4.0.3
      '@smithy/smithy-client': 4.3.0
      '@smithy/types': 4.3.0
      tslib: 2.8.1

  '@smithy/util-endpoints@3.0.5':
    dependencies:
      '@smithy/node-config-provider': 4.1.2
      '@smithy/types': 4.3.0
      tslib: 2.8.1

  '@smithy/util-hex-encoding@4.0.0':
    dependencies:
      tslib: 2.8.1

  '@smithy/util-middleware@4.0.3':
    dependencies:
      '@smithy/types': 4.3.0
      tslib: 2.8.1

  '@smithy/util-retry@4.0.4':
    dependencies:
      '@smithy/service-error-classification': 4.0.4
      '@smithy/types': 4.3.0
      tslib: 2.8.1

  '@smithy/util-stream@4.2.1':
    dependencies:
      '@smithy/fetch-http-handler': 5.0.3
      '@smithy/node-http-handler': 4.0.5
      '@smithy/types': 4.3.0
      '@smithy/util-base64': 4.0.0
      '@smithy/util-buffer-from': 4.0.0
      '@smithy/util-hex-encoding': 4.0.0
      '@smithy/util-utf8': 4.0.0
      tslib: 2.8.1

  '@smithy/util-uri-escape@4.0.0':
    dependencies:
      tslib: 2.8.1

  '@smithy/util-utf8@2.3.0':
    dependencies:
      '@smithy/util-buffer-from': 2.2.0
      tslib: 2.8.1

  '@smithy/util-utf8@4.0.0':
    dependencies:
      '@smithy/util-buffer-from': 4.0.0
      tslib: 2.8.1

  '@smithy/util-waiter@4.0.4':
    dependencies:
      '@smithy/abort-controller': 4.0.3
      '@smithy/types': 4.3.0
      tslib: 2.8.1

  '@supabase/auth-js@2.67.3':
    dependencies:
      '@supabase/node-fetch': 2.6.15

  '@supabase/functions-js@2.4.4':
    dependencies:
      '@supabase/node-fetch': 2.6.15

  '@supabase/node-fetch@2.6.15':
    dependencies:
      whatwg-url: 5.0.0

  '@supabase/postgrest-js@1.17.10':
    dependencies:
      '@supabase/node-fetch': 2.6.15

  '@supabase/realtime-js@2.11.2':
    dependencies:
      '@supabase/node-fetch': 2.6.15
      '@types/phoenix': 1.6.6
      '@types/ws': 8.5.13
      ws: 8.18.0
    transitivePeerDependencies:
      - bufferutil
      - utf-8-validate

  '@supabase/storage-js@2.7.1':
    dependencies:
      '@supabase/node-fetch': 2.6.15

  '@supabase/supabase-js@2.47.12':
    dependencies:
      '@supabase/auth-js': 2.67.3
      '@supabase/functions-js': 2.4.4
      '@supabase/node-fetch': 2.6.15
      '@supabase/postgrest-js': 1.17.10
      '@supabase/realtime-js': 2.11.2
      '@supabase/storage-js': 2.7.1
    transitivePeerDependencies:
      - bufferutil
      - utf-8-validate

  '@swc/counter@0.1.3': {}

  '@swc/helpers@0.5.15':
    dependencies:
      tslib: 2.8.1

  '@tsconfig/node10@1.0.11':
    optional: true

  '@tsconfig/node12@1.0.11':
    optional: true

  '@tsconfig/node14@1.0.3':
    optional: true

  '@tsconfig/node16@1.0.4':
    optional: true

  '@types/estree@1.0.6': {}

  '@types/json-schema@7.0.15': {}

  '@types/lodash@4.17.14': {}

  '@types/node@12.20.55': {}

  '@types/node@20.17.12':
    dependencies:
      undici-types: 6.19.8

  '@types/node@22.10.5':
    dependencies:
      undici-types: 6.20.0

  '@types/node@22.15.12':
    dependencies:
      undici-types: 6.21.0

  '@types/pg@8.11.10':
    dependencies:
      '@types/node': 22.10.5
      pg-protocol: 1.7.0
      pg-types: 4.0.2

  '@types/phoenix@1.6.6': {}

  '@types/react-dom@19.0.3(@types/react@19.0.8)':
    dependencies:
      '@types/react': 19.0.8

  '@types/react@19.0.8':
    dependencies:
      csstype: 3.1.1

  '@types/uuid@9.0.8': {}

  '@types/ws@8.5.13':
    dependencies:
      '@types/node': 20.17.12

  '@vitest/expect@3.1.3':
    dependencies:
      '@vitest/spy': 3.1.3
      '@vitest/utils': 3.1.3
      chai: 5.2.0
      tinyrainbow: 2.0.0

  '@vitest/mocker@3.1.3(vite@6.3.5(@types/node@22.15.12)(jiti@1.21.7)(tsx@4.19.3)(yaml@2.7.0))':
    dependencies:
      '@vitest/spy': 3.1.3
      estree-walker: 3.0.3
      magic-string: 0.30.17
    optionalDependencies:
      vite: 6.3.5(@types/node@22.15.12)(jiti@1.21.7)(tsx@4.19.3)(yaml@2.7.0)

  '@vitest/pretty-format@3.1.3':
    dependencies:
      tinyrainbow: 2.0.0

  '@vitest/runner@3.1.3':
    dependencies:
      '@vitest/utils': 3.1.3
      pathe: 2.0.3

  '@vitest/snapshot@3.1.3':
    dependencies:
      '@vitest/pretty-format': 3.1.3
      magic-string: 0.30.17
      pathe: 2.0.3

  '@vitest/spy@3.1.3':
    dependencies:
      tinyspy: 3.0.2

  '@vitest/utils@3.1.3':
    dependencies:
      '@vitest/pretty-format': 3.1.3
      loupe: 3.1.3
      tinyrainbow: 2.0.0

  acorn-walk@8.3.4:
    dependencies:
      acorn: 8.14.1
    optional: true

  acorn@8.14.1:
    optional: true

  ansi-colors@4.1.3: {}

  ansi-regex@5.0.1: {}

  ansi-regex@6.1.0: {}

  ansi-styles@4.3.0:
    dependencies:
      color-convert: 2.0.1

  ansi-styles@6.2.1: {}

  any-promise@1.3.0: {}

  anymatch@3.1.3:
    dependencies:
      normalize-path: 3.0.0
      picomatch: 2.3.1

  arg@4.1.3:
    optional: true

  arg@5.0.2: {}

  argparse@1.0.10:
    dependencies:
      sprintf-js: 1.0.3

  argparse@2.0.1: {}

  aria-hidden@1.2.4:
    dependencies:
      tslib: 2.8.1

  array-union@2.1.0: {}

  assertion-error@2.0.1: {}

  balanced-match@1.0.2: {}

  better-path-resolve@1.0.0:
    dependencies:
      is-windows: 1.0.2

  binary-extensions@2.3.0: {}

  bowser@2.11.0: {}

  brace-expansion@2.0.1:
    dependencies:
      balanced-match: 1.0.2

  braces@3.0.3:
    dependencies:
      fill-range: 7.1.1

  buffer-from@1.1.2: {}

  bundle-require@5.1.0(esbuild@0.25.0):
    dependencies:
      esbuild: 0.25.0
      load-tsconfig: 0.2.5

  busboy@1.6.0:
    dependencies:
      streamsearch: 1.1.0

  cac@6.7.14: {}

  camelcase-css@2.0.1: {}

  caniuse-lite@1.0.30001690: {}

  chai@5.2.0:
    dependencies:
      assertion-error: 2.0.1
      check-error: 2.1.1
      deep-eql: 5.0.2
      loupe: 3.1.3
      pathval: 2.0.0

  chardet@0.7.0: {}

  check-error@2.1.1: {}

  chokidar@3.6.0:
    dependencies:
      anymatch: 3.1.3
      braces: 3.0.3
      glob-parent: 5.1.2
      is-binary-path: 2.1.0
      is-glob: 4.0.3
      normalize-path: 3.0.0
      readdirp: 3.6.0
    optionalDependencies:
      fsevents: 2.3.3

  chokidar@4.0.3:
    dependencies:
      readdirp: 4.0.2

  ci-info@3.9.0: {}

  class-variance-authority@0.7.1:
    dependencies:
      clsx: 2.1.1

  client-only@0.0.1: {}

  clsx@2.1.1: {}

  color-convert@2.0.1:
    dependencies:
      color-name: 1.1.4

  color-name@1.1.4: {}

  color-string@1.9.1:
    dependencies:
      color-name: 1.1.4
      simple-swizzle: 0.2.2
    optional: true

  color@4.2.3:
    dependencies:
      color-convert: 2.0.1
      color-string: 1.9.1
    optional: true

  commander@4.1.1: {}

  consola@3.4.0: {}

  cookie@1.0.2: {}

  create-require@1.1.1:
    optional: true

  cross-spawn@7.0.6:
    dependencies:
      path-key: 3.1.1
      shebang-command: 2.0.0
      which: 2.0.2

  crypto-js@4.2.0: {}

  cssesc@3.0.0: {}

  csstype@3.1.1: {}

  csstype@3.1.3: {}

  debug@4.4.0:
    dependencies:
      ms: 2.1.3

  deep-eql@5.0.2: {}

  dequal@2.0.3: {}

  detect-indent@6.1.0: {}

  detect-libc@2.0.3:
    optional: true

  detect-node-es@1.1.0: {}

  didyoumean@1.2.2: {}

  diff@4.0.2:
    optional: true

  dir-glob@3.0.1:
    dependencies:
      path-type: 4.0.0

  dlv@1.1.3: {}

  dot-case@3.0.4:
    dependencies:
      no-case: 3.0.4
      tslib: 2.8.1

  dotenv@16.4.7: {}

  drizzle-kit@0.30.5:
    dependencies:
      '@drizzle-team/brocli': 0.10.2
      '@esbuild-kit/esm-loader': 2.6.5
      esbuild: 0.19.12
      esbuild-register: 3.6.0(esbuild@0.19.12)
      gel: 2.0.1
    transitivePeerDependencies:
      - supports-color

  drizzle-orm@0.33.0(@types/pg@8.11.10)(@types/react@19.0.8)(pg@8.13.1)(postgres@3.4.5)(react@19.0.0):
    optionalDependencies:
      '@types/pg': 8.11.10
      '@types/react': 19.0.8
      pg: 8.13.1
      postgres: 3.4.5
      react: 19.0.0

  drizzle-orm@0.38.4(@types/pg@8.11.10)(@types/react@19.0.8)(pg@8.13.1)(postgres@3.4.5)(react@19.0.0):
    optionalDependencies:
      '@types/pg': 8.11.10
      '@types/react': 19.0.8
      pg: 8.13.1
      postgres: 3.4.5
      react: 19.0.0

  eastasianwidth@0.2.0: {}

  emoji-regex@8.0.0: {}

  emoji-regex@9.2.2: {}

  enquirer@2.4.1:
    dependencies:
      ansi-colors: 4.1.3
      strip-ansi: 6.0.1

  env-paths@3.0.0: {}

  es-module-lexer@1.7.0: {}

  esbuild-register@3.6.0(esbuild@0.19.12):
    dependencies:
      debug: 4.4.0
      esbuild: 0.19.12
    transitivePeerDependencies:
      - supports-color

  esbuild@0.18.20:
    optionalDependencies:
      '@esbuild/android-arm': 0.18.20
      '@esbuild/android-arm64': 0.18.20
      '@esbuild/android-x64': 0.18.20
      '@esbuild/darwin-arm64': 0.18.20
      '@esbuild/darwin-x64': 0.18.20
      '@esbuild/freebsd-arm64': 0.18.20
      '@esbuild/freebsd-x64': 0.18.20
      '@esbuild/linux-arm': 0.18.20
      '@esbuild/linux-arm64': 0.18.20
      '@esbuild/linux-ia32': 0.18.20
      '@esbuild/linux-loong64': 0.18.20
      '@esbuild/linux-mips64el': 0.18.20
      '@esbuild/linux-ppc64': 0.18.20
      '@esbuild/linux-riscv64': 0.18.20
      '@esbuild/linux-s390x': 0.18.20
      '@esbuild/linux-x64': 0.18.20
      '@esbuild/netbsd-x64': 0.18.20
      '@esbuild/openbsd-x64': 0.18.20
      '@esbuild/sunos-x64': 0.18.20
      '@esbuild/win32-arm64': 0.18.20
      '@esbuild/win32-ia32': 0.18.20
      '@esbuild/win32-x64': 0.18.20

  esbuild@0.19.12:
    optionalDependencies:
      '@esbuild/aix-ppc64': 0.19.12
      '@esbuild/android-arm': 0.19.12
      '@esbuild/android-arm64': 0.19.12
      '@esbuild/android-x64': 0.19.12
      '@esbuild/darwin-arm64': 0.19.12
      '@esbuild/darwin-x64': 0.19.12
      '@esbuild/freebsd-arm64': 0.19.12
      '@esbuild/freebsd-x64': 0.19.12
      '@esbuild/linux-arm': 0.19.12
      '@esbuild/linux-arm64': 0.19.12
      '@esbuild/linux-ia32': 0.19.12
      '@esbuild/linux-loong64': 0.19.12
      '@esbuild/linux-mips64el': 0.19.12
      '@esbuild/linux-ppc64': 0.19.12
      '@esbuild/linux-riscv64': 0.19.12
      '@esbuild/linux-s390x': 0.19.12
      '@esbuild/linux-x64': 0.19.12
      '@esbuild/netbsd-x64': 0.19.12
      '@esbuild/openbsd-x64': 0.19.12
      '@esbuild/sunos-x64': 0.19.12
      '@esbuild/win32-arm64': 0.19.12
      '@esbuild/win32-ia32': 0.19.12
      '@esbuild/win32-x64': 0.19.12

  esbuild@0.25.0:
    optionalDependencies:
      '@esbuild/aix-ppc64': 0.25.0
      '@esbuild/android-arm': 0.25.0
      '@esbuild/android-arm64': 0.25.0
      '@esbuild/android-x64': 0.25.0
      '@esbuild/darwin-arm64': 0.25.0
      '@esbuild/darwin-x64': 0.25.0
      '@esbuild/freebsd-arm64': 0.25.0
      '@esbuild/freebsd-x64': 0.25.0
      '@esbuild/linux-arm': 0.25.0
      '@esbuild/linux-arm64': 0.25.0
      '@esbuild/linux-ia32': 0.25.0
      '@esbuild/linux-loong64': 0.25.0
      '@esbuild/linux-mips64el': 0.25.0
      '@esbuild/linux-ppc64': 0.25.0
      '@esbuild/linux-riscv64': 0.25.0
      '@esbuild/linux-s390x': 0.25.0
      '@esbuild/linux-x64': 0.25.0
      '@esbuild/netbsd-arm64': 0.25.0
      '@esbuild/netbsd-x64': 0.25.0
      '@esbuild/openbsd-arm64': 0.25.0
      '@esbuild/openbsd-x64': 0.25.0
      '@esbuild/sunos-x64': 0.25.0
      '@esbuild/win32-arm64': 0.25.0
      '@esbuild/win32-ia32': 0.25.0
      '@esbuild/win32-x64': 0.25.0

  esprima@4.0.1: {}

  estree-walker@3.0.3:
    dependencies:
      '@types/estree': 1.0.6

  execa@9.5.2:
    dependencies:
      '@sindresorhus/merge-streams': 4.0.0
      cross-spawn: 7.0.6
      figures: 6.1.0
      get-stream: 9.0.1
      human-signals: 8.0.0
      is-plain-obj: 4.1.0
      is-stream: 4.0.1
      npm-run-path: 6.0.0
      pretty-ms: 9.2.0
      signal-exit: 4.1.0
      strip-final-newline: 4.0.0
      yoctocolors: 2.1.1

  expect-type@1.2.1: {}

  extendable-error@0.1.7: {}

  external-editor@3.1.0:
    dependencies:
      chardet: 0.7.0
      iconv-lite: 0.4.24
      tmp: 0.0.33

  fast-glob@3.3.3:
    dependencies:
      '@nodelib/fs.stat': 2.0.5
      '@nodelib/fs.walk': 1.2.8
      glob-parent: 5.1.2
      merge2: 1.4.1
      micromatch: 4.0.8

  fast-xml-parser@4.4.1:
    dependencies:
      strnum: 1.1.2

  fastq@1.18.0:
    dependencies:
      reusify: 1.0.4

  fdir@6.4.2(picomatch@4.0.2):
    optionalDependencies:
      picomatch: 4.0.2

  fdir@6.4.3(picomatch@4.0.2):
    optionalDependencies:
      picomatch: 4.0.2

  fdir@6.4.4(picomatch@4.0.2):
    optionalDependencies:
      picomatch: 4.0.2

  figures@6.1.0:
    dependencies:
      is-unicode-supported: 2.1.0

  fill-range@7.1.1:
    dependencies:
      to-regex-range: 5.0.1

  find-up@4.1.0:
    dependencies:
      locate-path: 5.0.0
      path-exists: 4.0.0

  foreground-child@3.3.0:
    dependencies:
      cross-spawn: 7.0.6
      signal-exit: 4.1.0

  foreground-child@3.3.1:
    dependencies:
      cross-spawn: 7.0.6
      signal-exit: 4.1.0

  fs-extra@7.0.1:
    dependencies:
      graceful-fs: 4.2.11
      jsonfile: 4.0.0
      universalify: 0.1.2

  fs-extra@8.1.0:
    dependencies:
      graceful-fs: 4.2.11
      jsonfile: 4.0.0
      universalify: 0.1.2

  fsevents@2.3.3:
    optional: true

  function-bind@1.1.2: {}

  gel@2.0.1:
    dependencies:
      '@petamoriken/float16': 3.9.2
      debug: 4.4.0
      env-paths: 3.0.0
      semver: 7.6.3
      shell-quote: 1.8.2
      which: 4.0.0
    transitivePeerDependencies:
      - supports-color

  get-nonce@1.0.1: {}

  get-stream@9.0.1:
    dependencies:
      '@sec-ant/readable-stream': 0.4.1
      is-stream: 4.0.1

  get-tsconfig@4.8.1:
    dependencies:
      resolve-pkg-maps: 1.0.0

  glob-parent@5.1.2:
    dependencies:
      is-glob: 4.0.3

  glob-parent@6.0.2:
    dependencies:
      is-glob: 4.0.3

  glob-to-regexp@0.4.1: {}

  glob@10.4.5:
    dependencies:
      foreground-child: 3.3.0
      jackspeak: 3.4.3
      minimatch: 9.0.5
      minipass: 7.1.2
      package-json-from-dist: 1.0.1
      path-scurry: 1.11.1

  glob@11.0.2:
    dependencies:
      foreground-child: 3.3.1
      jackspeak: 4.1.0
      minimatch: 10.0.1
      minipass: 7.1.2
      package-json-from-dist: 1.0.1
      path-scurry: 2.0.0

  globby@11.1.0:
    dependencies:
      array-union: 2.1.0
      dir-glob: 3.0.1
      fast-glob: 3.3.3
      ignore: 5.3.2
      merge2: 1.4.1
      slash: 3.0.0

  graceful-fs@4.2.11: {}

  hasown@2.0.2:
    dependencies:
      function-bind: 1.1.2

  hono@4.6.16: {}

  human-id@4.1.1: {}

  human-signals@8.0.0: {}

  iconv-lite@0.4.24:
    dependencies:
      safer-buffer: 2.1.2

  ignore@5.3.2: {}

  is-arrayish@0.3.2:
    optional: true

  is-binary-path@2.1.0:
    dependencies:
      binary-extensions: 2.3.0

  is-core-module@2.16.1:
    dependencies:
      hasown: 2.0.2

  is-extglob@2.1.1: {}

  is-fullwidth-code-point@3.0.0: {}

  is-glob@4.0.3:
    dependencies:
      is-extglob: 2.1.1

  is-number@7.0.0: {}

  is-plain-obj@4.1.0: {}

  is-stream@4.0.1: {}

  is-subdir@1.2.0:
    dependencies:
      better-path-resolve: 1.0.0

  is-unicode-supported@2.1.0: {}

  is-windows@1.0.2: {}

  isexe@2.0.0: {}

  isexe@3.1.1: {}

  jackspeak@3.4.3:
    dependencies:
      '@isaacs/cliui': 8.0.2
    optionalDependencies:
      '@pkgjs/parseargs': 0.11.0

  jackspeak@4.1.0:
    dependencies:
      '@isaacs/cliui': 8.0.2

  jiti@1.21.7: {}

  jose@5.9.6: {}

  joycon@3.1.1: {}

  js-cookie@3.0.5: {}

  js-yaml@3.14.1:
    dependencies:
      argparse: 1.0.10
      esprima: 4.0.1

  js-yaml@4.1.0:
    dependencies:
      argparse: 2.0.1

  json-schema-to-typescript@15.0.3:
    dependencies:
      '@apidevtools/json-schema-ref-parser': 11.7.3
      '@types/json-schema': 7.0.15
      '@types/lodash': 4.17.14
      is-glob: 4.0.3
      js-yaml: 4.1.0
      lodash: 4.17.21
      minimist: 1.2.8
      prettier: 3.4.2
      tinyglobby: 0.2.10

  jsonfile@4.0.0:
    optionalDependencies:
      graceful-fs: 4.2.11

  lilconfig@3.1.3: {}

  lines-and-columns@1.2.4: {}

  load-tsconfig@0.2.5: {}

  locate-path@5.0.0:
    dependencies:
      p-locate: 4.1.0

  lodash.sortby@4.7.0: {}

  lodash.startcase@4.4.0: {}

  lodash@4.17.21: {}

  loupe@3.1.3: {}

  lower-case@2.0.2:
    dependencies:
      tslib: 2.8.1

  lru-cache@10.4.3: {}

  lru-cache@11.1.0: {}

  lucide-react@0.469.0(react@19.0.0):
    dependencies:
      react: 19.0.0

  magic-string@0.30.17:
    dependencies:
      '@jridgewell/sourcemap-codec': 1.5.0

  make-error@1.3.6:
    optional: true

  map-obj@4.3.0: {}

  merge2@1.4.1: {}

  micromatch@4.0.8:
    dependencies:
      braces: 3.0.3
      picomatch: 2.3.1

  minimatch@10.0.1:
    dependencies:
      brace-expansion: 2.0.1

  minimatch@9.0.5:
    dependencies:
      brace-expansion: 2.0.1

  minimist@1.2.8: {}

  minipass@7.1.2: {}

  mnemonist@0.38.3:
    dependencies:
      obliterator: 1.6.1

  mri@1.2.0: {}

  ms@2.1.3: {}

  mz@2.7.0:
    dependencies:
      any-promise: 1.3.0
      object-assign: 4.1.1
      thenify-all: 1.6.0

  nanoid@3.3.8: {}

  next@15.2.4(react-dom@19.0.0(react@19.0.0))(react@19.0.0):
    dependencies:
      '@next/env': 15.2.4
      '@swc/counter': 0.1.3
      '@swc/helpers': 0.5.15
      busboy: 1.6.0
      caniuse-lite: 1.0.30001690
      postcss: 8.4.31
      react: 19.0.0
      react-dom: 19.0.0(react@19.0.0)
      styled-jsx: 5.1.6(react@19.0.0)
    optionalDependencies:
      '@next/swc-darwin-arm64': 15.2.4
      '@next/swc-darwin-x64': 15.2.4
      '@next/swc-linux-arm64-gnu': 15.2.4
      '@next/swc-linux-arm64-musl': 15.2.4
      '@next/swc-linux-x64-gnu': 15.2.4
      '@next/swc-linux-x64-musl': 15.2.4
      '@next/swc-win32-arm64-msvc': 15.2.4
      '@next/swc-win32-x64-msvc': 15.2.4
      sharp: 0.33.5
    transitivePeerDependencies:
      - '@babel/core'
      - babel-plugin-macros

  no-case@3.0.4:
    dependencies:
      lower-case: 2.0.2
      tslib: 2.8.1

  normalize-path@3.0.0: {}

  npm-run-path@6.0.0:
    dependencies:
      path-key: 4.0.0
      unicorn-magic: 0.3.0

  object-assign@4.1.1: {}

  object-hash@3.0.0: {}

  obliterator@1.6.1: {}

  obuf@1.1.2: {}

  os-tmpdir@1.0.2: {}

  outdent@0.5.0: {}

  p-filter@2.1.0:
    dependencies:
      p-map: 2.1.0

  p-limit@2.3.0:
    dependencies:
      p-try: 2.2.0

  p-locate@4.1.0:
    dependencies:
      p-limit: 2.3.0

  p-map@2.1.0: {}

  p-try@2.2.0: {}

  package-json-from-dist@1.0.1: {}

  package-manager-detector@0.2.11:
    dependencies:
      quansync: 0.2.10

  parse-ms@4.0.0: {}

  path-exists@4.0.0: {}

  path-key@3.1.1: {}

  path-key@4.0.0: {}

  path-parse@1.0.7: {}

  path-scurry@1.11.1:
    dependencies:
      lru-cache: 10.4.3
      minipass: 7.1.2

  path-scurry@2.0.0:
    dependencies:
      lru-cache: 11.1.0
      minipass: 7.1.2

  path-type@4.0.0: {}

  pathe@2.0.3: {}

  pathval@2.0.0: {}

  pg-cloudflare@1.1.1:
    optional: true

  pg-connection-string@2.7.0: {}

  pg-int8@1.0.1: {}

  pg-numeric@1.0.2: {}

  pg-pool@3.7.0(pg@8.13.1):
    dependencies:
      pg: 8.13.1

  pg-protocol@1.7.0: {}

  pg-types@2.2.0:
    dependencies:
      pg-int8: 1.0.1
      postgres-array: 2.0.0
      postgres-bytea: 1.0.0
      postgres-date: 1.0.7
      postgres-interval: 1.2.0

  pg-types@4.0.2:
    dependencies:
      pg-int8: 1.0.1
      pg-numeric: 1.0.2
      postgres-array: 3.0.2
      postgres-bytea: 3.0.0
      postgres-date: 2.1.0
      postgres-interval: 3.0.0
      postgres-range: 1.1.4

  pg@8.13.1:
    dependencies:
      pg-connection-string: 2.7.0
      pg-pool: 3.7.0(pg@8.13.1)
      pg-protocol: 1.7.0
      pg-types: 2.2.0
      pgpass: 1.0.5
    optionalDependencies:
      pg-cloudflare: 1.1.1

  pgpass@1.0.5:
    dependencies:
      split2: 4.2.0

  picocolors@1.1.1: {}

  picomatch@2.3.1: {}

  picomatch@4.0.2: {}

  pify@2.3.0: {}

  pify@4.0.1: {}

  pirates@4.0.6: {}

  postcss-import@15.1.0(postcss@8.5.1):
    dependencies:
      postcss: 8.5.1
      postcss-value-parser: 4.2.0
      read-cache: 1.0.0
      resolve: 1.22.10

  postcss-js@4.0.1(postcss@8.5.1):
    dependencies:
      camelcase-css: 2.0.1
      postcss: 8.5.1

  postcss-load-config@4.0.2(postcss@8.5.1)(ts-node@10.9.2(@types/node@20.17.12)(typescript@5.6.3)):
    dependencies:
      lilconfig: 3.1.3
      yaml: 2.7.0
    optionalDependencies:
      postcss: 8.5.1
      ts-node: 10.9.2(@types/node@20.17.12)(typescript@5.6.3)

  postcss-load-config@6.0.1(jiti@1.21.7)(postcss@8.5.3)(tsx@4.19.3)(yaml@2.7.0):
    dependencies:
      lilconfig: 3.1.3
    optionalDependencies:
      jiti: 1.21.7
      postcss: 8.5.3
      tsx: 4.19.3
      yaml: 2.7.0

  postcss-nested@6.2.0(postcss@8.5.1):
    dependencies:
      postcss: 8.5.1
      postcss-selector-parser: 6.1.2

  postcss-selector-parser@6.1.2:
    dependencies:
      cssesc: 3.0.0
      util-deprecate: 1.0.2

  postcss-value-parser@4.2.0: {}

  postcss@8.4.31:
    dependencies:
      nanoid: 3.3.8
      picocolors: 1.1.1
      source-map-js: 1.2.1

  postcss@8.5.1:
    dependencies:
      nanoid: 3.3.8
      picocolors: 1.1.1
      source-map-js: 1.2.1

  postcss@8.5.3:
    dependencies:
      nanoid: 3.3.8
      picocolors: 1.1.1
      source-map-js: 1.2.1

  postgres-array@2.0.0: {}

  postgres-array@3.0.2: {}

  postgres-bytea@1.0.0: {}

  postgres-bytea@3.0.0:
    dependencies:
      obuf: 1.1.2

  postgres-date@1.0.7: {}

  postgres-date@2.1.0: {}

  postgres-interval@1.2.0:
    dependencies:
      xtend: 4.0.2

  postgres-interval@3.0.0: {}

  postgres-range@1.1.4: {}

  postgres@3.4.5: {}

  prettier@2.8.8: {}

  prettier@3.4.2: {}

  pretty-ms@9.2.0:
    dependencies:
      parse-ms: 4.0.0

  punycode@2.3.1: {}

  quansync@0.2.10: {}

  queue-microtask@1.2.3: {}

  react-dom@19.0.0(react@19.0.0):
    dependencies:
      react: 19.0.0
      scheduler: 0.25.0

  react-remove-scroll-bar@2.3.8(@types/react@19.0.8)(react@19.0.0):
    dependencies:
      react: 19.0.0
      react-style-singleton: 2.2.3(@types/react@19.0.8)(react@19.0.0)
      tslib: 2.8.1
    optionalDependencies:
      '@types/react': 19.0.8

  react-remove-scroll@2.6.3(@types/react@19.0.8)(react@19.0.0):
    dependencies:
      react: 19.0.0
      react-remove-scroll-bar: 2.3.8(@types/react@19.0.8)(react@19.0.0)
      react-style-singleton: 2.2.3(@types/react@19.0.8)(react@19.0.0)
      tslib: 2.8.1
      use-callback-ref: 1.3.3(@types/react@19.0.8)(react@19.0.0)
      use-sidecar: 1.1.3(@types/react@19.0.8)(react@19.0.0)
    optionalDependencies:
      '@types/react': 19.0.8

  react-style-singleton@2.2.3(@types/react@19.0.8)(react@19.0.0):
    dependencies:
      get-nonce: 1.0.1
      react: 19.0.0
      tslib: 2.8.1
    optionalDependencies:
      '@types/react': 19.0.8

  react@19.0.0: {}

  read-cache@1.0.0:
    dependencies:
      pify: 2.3.0

  read-yaml-file@1.1.0:
    dependencies:
      graceful-fs: 4.2.11
      js-yaml: 3.14.1
      pify: 4.0.1
      strip-bom: 3.0.0

  readdirp@3.6.0:
    dependencies:
      picomatch: 2.3.1

  readdirp@4.0.2: {}

  regenerator-runtime@0.14.1: {}

  resolve-from@5.0.0: {}

  resolve-pkg-maps@1.0.0: {}

  resolve@1.22.10:
    dependencies:
      is-core-module: 2.16.1
      path-parse: 1.0.7
      supports-preserve-symlinks-flag: 1.0.0

  reusify@1.0.4: {}

  rimraf@6.0.1:
    dependencies:
      glob: 11.0.2
      package-json-from-dist: 1.0.1

  rollup@4.35.0:
    dependencies:
      '@types/estree': 1.0.6
    optionalDependencies:
      '@rollup/rollup-android-arm-eabi': 4.35.0
      '@rollup/rollup-android-arm64': 4.35.0
      '@rollup/rollup-darwin-arm64': 4.35.0
      '@rollup/rollup-darwin-x64': 4.35.0
      '@rollup/rollup-freebsd-arm64': 4.35.0
      '@rollup/rollup-freebsd-x64': 4.35.0
      '@rollup/rollup-linux-arm-gnueabihf': 4.35.0
      '@rollup/rollup-linux-arm-musleabihf': 4.35.0
      '@rollup/rollup-linux-arm64-gnu': 4.35.0
      '@rollup/rollup-linux-arm64-musl': 4.35.0
      '@rollup/rollup-linux-loongarch64-gnu': 4.35.0
      '@rollup/rollup-linux-powerpc64le-gnu': 4.35.0
      '@rollup/rollup-linux-riscv64-gnu': 4.35.0
      '@rollup/rollup-linux-s390x-gnu': 4.35.0
      '@rollup/rollup-linux-x64-gnu': 4.35.0
      '@rollup/rollup-linux-x64-musl': 4.35.0
      '@rollup/rollup-win32-arm64-msvc': 4.35.0
      '@rollup/rollup-win32-ia32-msvc': 4.35.0
      '@rollup/rollup-win32-x64-msvc': 4.35.0
      fsevents: 2.3.3

  run-parallel@1.2.0:
    dependencies:
      queue-microtask: 1.2.3

  safer-buffer@2.1.2: {}

  scheduler@0.25.0: {}

  semver@7.6.3: {}

  semver@7.7.1: {}

  server-only@0.0.1: {}

  sharp@0.33.5:
    dependencies:
      color: 4.2.3
      detect-libc: 2.0.3
      semver: 7.6.3
    optionalDependencies:
      '@img/sharp-darwin-arm64': 0.33.5
      '@img/sharp-darwin-x64': 0.33.5
      '@img/sharp-libvips-darwin-arm64': 1.0.4
      '@img/sharp-libvips-darwin-x64': 1.0.4
      '@img/sharp-libvips-linux-arm': 1.0.5
      '@img/sharp-libvips-linux-arm64': 1.0.4
      '@img/sharp-libvips-linux-s390x': 1.0.4
      '@img/sharp-libvips-linux-x64': 1.0.4
      '@img/sharp-libvips-linuxmusl-arm64': 1.0.4
      '@img/sharp-libvips-linuxmusl-x64': 1.0.4
      '@img/sharp-linux-arm': 0.33.5
      '@img/sharp-linux-arm64': 0.33.5
      '@img/sharp-linux-s390x': 0.33.5
      '@img/sharp-linux-x64': 0.33.5
      '@img/sharp-linuxmusl-arm64': 0.33.5
      '@img/sharp-linuxmusl-x64': 0.33.5
      '@img/sharp-wasm32': 0.33.5
      '@img/sharp-win32-ia32': 0.33.5
      '@img/sharp-win32-x64': 0.33.5
    optional: true

  shebang-command@2.0.0:
    dependencies:
      shebang-regex: 3.0.0

  shebang-regex@3.0.0: {}

  shell-quote@1.8.2: {}

  siginfo@2.0.0: {}

  signal-exit@4.1.0: {}

  simple-swizzle@0.2.2:
    dependencies:
      is-arrayish: 0.3.2
    optional: true

  slash@3.0.0: {}

  snake-case@3.0.4:
    dependencies:
      dot-case: 3.0.4
      tslib: 2.8.1

  snakecase-keys@8.0.1:
    dependencies:
      map-obj: 4.3.0
      snake-case: 3.0.4
      type-fest: 4.34.1

  source-map-js@1.2.1: {}

  source-map-support@0.5.21:
    dependencies:
      buffer-from: 1.1.2
      source-map: 0.6.1

  source-map@0.6.1: {}

  source-map@0.8.0-beta.0:
    dependencies:
      whatwg-url: 7.1.0

  spawndamnit@3.0.1:
    dependencies:
      cross-spawn: 7.0.6
      signal-exit: 4.1.0

  split2@4.2.0: {}

  sprintf-js@1.0.3: {}

  stackback@0.0.2: {}

  std-env@3.8.0: {}

  std-env@3.9.0: {}

  streamsearch@1.1.0: {}

  string-width@4.2.3:
    dependencies:
      emoji-regex: 8.0.0
      is-fullwidth-code-point: 3.0.0
      strip-ansi: 6.0.1

  string-width@5.1.2:
    dependencies:
      eastasianwidth: 0.2.0
      emoji-regex: 9.2.2
      strip-ansi: 7.1.0

  strip-ansi@6.0.1:
    dependencies:
      ansi-regex: 5.0.1

  strip-ansi@7.1.0:
    dependencies:
      ansi-regex: 6.1.0

  strip-bom@3.0.0: {}

  strip-final-newline@4.0.0: {}

  strnum@1.1.2: {}

  styled-jsx@5.1.6(react@19.0.0):
    dependencies:
      client-only: 0.0.1
      react: 19.0.0

  sucrase@3.35.0:
    dependencies:
      '@jridgewell/gen-mapping': 0.3.8
      commander: 4.1.1
      glob: 10.4.5
      lines-and-columns: 1.2.4
      mz: 2.7.0
      pirates: 4.0.6
      ts-interface-checker: 0.1.13

  supports-preserve-symlinks-flag@1.0.0: {}

  swr@2.3.0(react@19.0.0):
    dependencies:
      dequal: 2.0.3
      react: 19.0.0
      use-sync-external-store: 1.4.0(react@19.0.0)

  tailwind-merge@2.6.0: {}

  tailwindcss-animate@1.0.7(tailwindcss@3.4.17(ts-node@10.9.2(@types/node@20.17.12)(typescript@5.6.3))):
    dependencies:
      tailwindcss: 3.4.17(ts-node@10.9.2(@types/node@20.17.12)(typescript@5.6.3))

  tailwindcss@3.4.17(ts-node@10.9.2(@types/node@20.17.12)(typescript@5.6.3)):
    dependencies:
      '@alloc/quick-lru': 5.2.0
      arg: 5.0.2
      chokidar: 3.6.0
      didyoumean: 1.2.2
      dlv: 1.1.3
      fast-glob: 3.3.3
      glob-parent: 6.0.2
      is-glob: 4.0.3
      jiti: 1.21.7
      lilconfig: 3.1.3
      micromatch: 4.0.8
      normalize-path: 3.0.0
      object-hash: 3.0.0
      picocolors: 1.1.1
      postcss: 8.5.1
      postcss-import: 15.1.0(postcss@8.5.1)
      postcss-js: 4.0.1(postcss@8.5.1)
      postcss-load-config: 4.0.2(postcss@8.5.1)(ts-node@10.9.2(@types/node@20.17.12)(typescript@5.6.3))
      postcss-nested: 6.2.0(postcss@8.5.1)
      postcss-selector-parser: 6.1.2
      resolve: 1.22.10
      sucrase: 3.35.0
    transitivePeerDependencies:
      - ts-node

  term-size@2.2.1: {}

  thenify-all@1.6.0:
    dependencies:
      thenify: 3.3.1

  thenify@3.3.1:
    dependencies:
      any-promise: 1.3.0

  tinybench@2.9.0: {}

  tinyexec@0.3.2: {}

  tinyglobby@0.2.10:
    dependencies:
      fdir: 6.4.2(picomatch@4.0.2)
      picomatch: 4.0.2

  tinyglobby@0.2.12:
    dependencies:
      fdir: 6.4.3(picomatch@4.0.2)
      picomatch: 4.0.2

  tinyglobby@0.2.13:
    dependencies:
      fdir: 6.4.4(picomatch@4.0.2)
      picomatch: 4.0.2

  tinypool@1.0.2: {}

  tinyrainbow@2.0.0: {}

  tinyspy@3.0.2: {}

  tmp@0.0.33:
    dependencies:
      os-tmpdir: 1.0.2

  to-regex-range@5.0.1:
    dependencies:
      is-number: 7.0.0

  tr46@0.0.3: {}

  tr46@1.0.1:
    dependencies:
      punycode: 2.3.1

  tree-kill@1.2.2: {}

  ts-interface-checker@0.1.13: {}

  ts-node@10.9.2(@types/node@20.17.12)(typescript@5.6.3):
    dependencies:
      '@cspotcode/source-map-support': 0.8.1
      '@tsconfig/node10': 1.0.11
      '@tsconfig/node12': 1.0.11
      '@tsconfig/node14': 1.0.3
      '@tsconfig/node16': 1.0.4
      '@types/node': 20.17.12
      acorn: 8.14.1
      acorn-walk: 8.3.4
      arg: 4.1.3
      create-require: 1.1.1
      diff: 4.0.2
      make-error: 1.3.6
      typescript: 5.6.3
      v8-compile-cache-lib: 3.0.1
      yn: 3.1.1
    optional: true

  tslib@2.4.1: {}

  tslib@2.8.1: {}

  tsup@8.4.0(jiti@1.21.7)(postcss@8.5.3)(tsx@4.19.3)(typescript@5.6.3)(yaml@2.7.0):
    dependencies:
      bundle-require: 5.1.0(esbuild@0.25.0)
      cac: 6.7.14
      chokidar: 4.0.3
      consola: 3.4.0
      debug: 4.4.0
      esbuild: 0.25.0
      joycon: 3.1.1
      picocolors: 1.1.1
      postcss-load-config: 6.0.1(jiti@1.21.7)(postcss@8.5.3)(tsx@4.19.3)(yaml@2.7.0)
      resolve-from: 5.0.0
      rollup: 4.35.0
      source-map: 0.8.0-beta.0
      sucrase: 3.35.0
      tinyexec: 0.3.2
      tinyglobby: 0.2.12
      tree-kill: 1.2.2
    optionalDependencies:
      postcss: 8.5.3
      typescript: 5.6.3
    transitivePeerDependencies:
      - jiti
      - supports-color
      - tsx
      - yaml

  tsx@4.19.3:
    dependencies:
      esbuild: 0.25.0
      get-tsconfig: 4.8.1
    optionalDependencies:
      fsevents: 2.3.3

  turbo-darwin-64@2.1.1:
    optional: true

  turbo-darwin-arm64@2.1.1:
    optional: true

  turbo-linux-64@2.1.1:
    optional: true

  turbo-linux-arm64@2.1.1:
    optional: true

  turbo-windows-64@2.1.1:
    optional: true

  turbo-windows-arm64@2.1.1:
    optional: true

  turbo@2.1.1:
    optionalDependencies:
      turbo-darwin-64: 2.1.1
      turbo-darwin-arm64: 2.1.1
      turbo-linux-64: 2.1.1
      turbo-linux-arm64: 2.1.1
      turbo-windows-64: 2.1.1
      turbo-windows-arm64: 2.1.1

  type-fest@4.34.1: {}

  typescript@5.6.3: {}

  undici-types@6.19.8: {}

  undici-types@6.20.0: {}

  undici-types@6.21.0: {}

  unicorn-magic@0.3.0: {}

  universalify@0.1.2: {}

  use-callback-ref@1.3.3(@types/react@19.0.8)(react@19.0.0):
    dependencies:
      react: 19.0.0
      tslib: 2.8.1
    optionalDependencies:
      '@types/react': 19.0.8

  use-sidecar@1.1.3(@types/react@19.0.8)(react@19.0.0):
    dependencies:
      detect-node-es: 1.1.0
      react: 19.0.0
      tslib: 2.8.1
    optionalDependencies:
      '@types/react': 19.0.8

  use-sync-external-store@1.4.0(react@19.0.0):
    dependencies:
      react: 19.0.0

  util-deprecate@1.0.2: {}

  uuid@9.0.1: {}

  v8-compile-cache-lib@3.0.1:
    optional: true

  vite-node@3.1.3(@types/node@22.15.12)(jiti@1.21.7)(tsx@4.19.3)(yaml@2.7.0):
    dependencies:
      cac: 6.7.14
      debug: 4.4.0
      es-module-lexer: 1.7.0
      pathe: 2.0.3
      vite: 6.3.5(@types/node@22.15.12)(jiti@1.21.7)(tsx@4.19.3)(yaml@2.7.0)
    transitivePeerDependencies:
      - '@types/node'
      - jiti
      - less
      - lightningcss
      - sass
      - sass-embedded
      - stylus
      - sugarss
      - supports-color
      - terser
      - tsx
      - yaml

  vite@6.3.5(@types/node@22.15.12)(jiti@1.21.7)(tsx@4.19.3)(yaml@2.7.0):
    dependencies:
      esbuild: 0.25.0
      fdir: 6.4.4(picomatch@4.0.2)
      picomatch: 4.0.2
      postcss: 8.5.3
      rollup: 4.35.0
      tinyglobby: 0.2.13
    optionalDependencies:
      '@types/node': 22.15.12
      fsevents: 2.3.3
      jiti: 1.21.7
      tsx: 4.19.3
      yaml: 2.7.0

  vitest@3.1.3(@types/node@22.15.12)(jiti@1.21.7)(tsx@4.19.3)(yaml@2.7.0):
    dependencies:
      '@vitest/expect': 3.1.3
      '@vitest/mocker': 3.1.3(vite@6.3.5(@types/node@22.15.12)(jiti@1.21.7)(tsx@4.19.3)(yaml@2.7.0))
      '@vitest/pretty-format': 3.1.3
      '@vitest/runner': 3.1.3
      '@vitest/snapshot': 3.1.3
      '@vitest/spy': 3.1.3
      '@vitest/utils': 3.1.3
      chai: 5.2.0
      debug: 4.4.0
      expect-type: 1.2.1
      magic-string: 0.30.17
      pathe: 2.0.3
      std-env: 3.9.0
      tinybench: 2.9.0
      tinyexec: 0.3.2
      tinyglobby: 0.2.13
      tinypool: 1.0.2
      tinyrainbow: 2.0.0
      vite: 6.3.5(@types/node@22.15.12)(jiti@1.21.7)(tsx@4.19.3)(yaml@2.7.0)
      vite-node: 3.1.3(@types/node@22.15.12)(jiti@1.21.7)(tsx@4.19.3)(yaml@2.7.0)
      why-is-node-running: 2.3.0
    optionalDependencies:
      '@types/node': 22.15.12
    transitivePeerDependencies:
      - jiti
      - less
      - lightningcss
      - msw
      - sass
      - sass-embedded
      - stylus
      - sugarss
      - supports-color
      - terser
      - tsx
      - yaml

  webidl-conversions@3.0.1: {}

  webidl-conversions@4.0.2: {}

  whatwg-url@5.0.0:
    dependencies:
      tr46: 0.0.3
      webidl-conversions: 3.0.1

  whatwg-url@7.1.0:
    dependencies:
      lodash.sortby: 4.7.0
      tr46: 1.0.1
      webidl-conversions: 4.0.2

  which@2.0.2:
    dependencies:
      isexe: 2.0.0

  which@4.0.0:
    dependencies:
      isexe: 3.1.1

  why-is-node-running@2.3.0:
    dependencies:
      siginfo: 2.0.0
      stackback: 0.0.2

  wrap-ansi@7.0.0:
    dependencies:
      ansi-styles: 4.3.0
      string-width: 4.2.3
      strip-ansi: 6.0.1

  wrap-ansi@8.1.0:
    dependencies:
      ansi-styles: 6.2.1
      string-width: 5.1.2
      strip-ansi: 7.1.0

  ws@8.18.0: {}

  xtend@4.0.2: {}

  yaml@2.7.0: {}

  yn@3.1.1:
    optional: true

  yoctocolors@2.1.1: {}

  zod@3.24.2: {}<|MERGE_RESOLUTION|>--- conflicted
+++ resolved
@@ -93,8 +93,7 @@
         specifier: catalog:repo
         version: 5.6.3
 
-<<<<<<< HEAD
-  apps/dynamo:
+  examples/dynamo:
     dependencies:
       '@aws-sdk/client-dynamodb':
         specifier: ^3.817.0
@@ -113,10 +112,7 @@
         specifier: catalog:repo
         version: 5.6.3
 
-  apps/hono-supabase:
-=======
   examples/hono-supabase:
->>>>>>> 2be0230f
     dependencies:
       '@cipherstash/protect':
         specifier: workspace:*
@@ -2500,14 +2496,6 @@
       picomatch:
         optional: true
 
-  fdir@6.4.3:
-    resolution: {integrity: sha512-PMXmW2y1hDDfTSRc9gaXIuCCRpuoz3Kaz8cUelp3smouvfT632ozg2vrT6lJsHKKOF59YLbOGfAWGUcKEfRMQw==}
-    peerDependencies:
-      picomatch: ^3 || ^4
-    peerDependenciesMeta:
-      picomatch:
-        optional: true
-
   fdir@6.4.4:
     resolution: {integrity: sha512-1NZP+GK4GfuAv3PqKvxQRDMjdSRZjnkq7KfhlNrCNNlZ0ygQFpebfrnfnq/W7fpUnAv9aGWmY1zKx7FYL3gwhg==}
     peerDependencies:
@@ -3382,10 +3370,6 @@
 
   tinyglobby@0.2.10:
     resolution: {integrity: sha512-Zc+8eJlFMvgatPZTl6A9L/yht8QqdmUNtURHaKZLmKBE12hNPSrqNkUp2cs3M/UKmNVVAMFQYSjYIVHDjW5zew==}
-    engines: {node: '>=12.0.0'}
-
-  tinyglobby@0.2.12:
-    resolution: {integrity: sha512-qkf4trmKSIiMTs/E63cxH+ojC2unam7rJ0WrauAzpT3ECNTxGRMlaXxVbfxMUC/w0LaYk6jQ4y/nGR9uBO3tww==}
     engines: {node: '>=12.0.0'}
 
   tinyglobby@0.2.13:
@@ -5924,10 +5908,6 @@
     optionalDependencies:
       picomatch: 4.0.2
 
-  fdir@6.4.3(picomatch@4.0.2):
-    optionalDependencies:
-      picomatch: 4.0.2
-
   fdir@6.4.4(picomatch@4.0.2):
     optionalDependencies:
       picomatch: 4.0.2
@@ -6753,11 +6733,6 @@
       fdir: 6.4.2(picomatch@4.0.2)
       picomatch: 4.0.2
 
-  tinyglobby@0.2.12:
-    dependencies:
-      fdir: 6.4.3(picomatch@4.0.2)
-      picomatch: 4.0.2
-
   tinyglobby@0.2.13:
     dependencies:
       fdir: 6.4.4(picomatch@4.0.2)
@@ -6826,7 +6801,7 @@
       source-map: 0.8.0-beta.0
       sucrase: 3.35.0
       tinyexec: 0.3.2
-      tinyglobby: 0.2.12
+      tinyglobby: 0.2.13
       tree-kill: 1.2.2
     optionalDependencies:
       postcss: 8.5.3

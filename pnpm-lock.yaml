--- conflicted
+++ resolved
@@ -1954,7 +1954,6 @@
     resolution: {integrity: sha512-tlqY9xq5ukxTUZBmoOp+m61cqwQD5pHJtFY3Mn8CA8ps6yghLH/Hw8UPdqg4OLmFW3IFlcXnQNmo/dh8HzXYIQ==}
     engines: {node: '>=18'}
 
-<<<<<<< HEAD
   '@smithy/abort-controller@4.0.3':
     resolution: {integrity: sha512-AqXFf6DXnuRBXy4SoK/n1mfgHaKaq36bmkphmD1KO0nHq6xK/g9KHSW4HEsPQUBCGdIEfuJifGHwxFXPIFay9Q==}
     engines: {node: '>=18.0.0'}
@@ -2126,10 +2125,9 @@
   '@smithy/util-waiter@4.0.4':
     resolution: {integrity: sha512-73aeIvHjtSB6fd9I08iFaQIGTICKpLrI3EtlWAkStVENGo1ARMq9qdoD4QwkY0RUp6A409xlgbD9NCCfCF5ieg==}
     engines: {node: '>=18.0.0'}
-=======
+
   '@standard-schema/utils@0.3.0':
     resolution: {integrity: sha512-e7Mew686owMaPJVNNLs55PUvgz371nKgwsc4vxE49zsODpJEnxgxRo2y/OKrqueavXgZNMDVj3DdHFlaSAeU8g==}
->>>>>>> 74d7c41b
 
   '@supabase/auth-js@2.67.3':
     resolution: {integrity: sha512-NJDaW8yXs49xMvWVOkSIr8j46jf+tYHV0wHhrwOaLLMZSFO4g6kKAf+MfzQ2RaD06OCUkUHIzctLAxjTgEVpzw==}
@@ -3309,10 +3307,6 @@
     resolution: {integrity: sha512-qOOzS1cBTWYF4BH8fVePDBOO9iptMnGUEZwNc/cMWnTV2nVLZ7VoNWEPHkYczZA0pdoA7dl6e7FL659nX9S2aw==}
     engines: {node: '>=16 || 14 >=14.17'}
 
-<<<<<<< HEAD
-  mnemonist@0.38.3:
-    resolution: {integrity: sha512-2K9QYubXx/NAjv4VLq1d1Ly8pWNC5L3BrixtdkyTegXWJIqY+zLNDhhX/A+ZwWt70tB1S8H4BE8FLYEFyNoOBw==}
-=======
   minizlib@3.0.2:
     resolution: {integrity: sha512-oG62iEk+CYt5Xj2YqI5Xi9xWUeZhDI8jjQmC5oThVH5JGCTgIjr7ciJDzC7MBzYd//WvR1OTmP5Q38Q8ShQtVA==}
     engines: {node: '>= 18'}
@@ -3321,7 +3315,9 @@
     resolution: {integrity: sha512-+NsyUUAZDmo6YVHzL/stxSu3t9YS1iljliy3BSDrXJ/dkn1KYdmtZODGGjLcc9XLgVVpH4KshHB8XmZgMhaBXg==}
     engines: {node: '>=10'}
     hasBin: true
->>>>>>> 74d7c41b
+
+  mnemonist@0.38.3:
+    resolution: {integrity: sha512-2K9QYubXx/NAjv4VLq1d1Ly8pWNC5L3BrixtdkyTegXWJIqY+zLNDhhX/A+ZwWt70tB1S8H4BE8FLYEFyNoOBw==}
 
   mri@1.2.0:
     resolution: {integrity: sha512-tzzskb3bG8LvYGFF/mDTpq3jpI6Q9wc3LEmBaghu+DdCssd1FakN7Bc0hVNmEyGq1bq3RgfkCb3cmQLpNPOroA==}
@@ -5867,7 +5863,6 @@
 
   '@sindresorhus/merge-streams@4.0.0': {}
 
-<<<<<<< HEAD
   '@smithy/abort-controller@4.0.3':
     dependencies:
       '@smithy/types': 4.3.0
@@ -6141,9 +6136,8 @@
       '@smithy/abort-controller': 4.0.3
       '@smithy/types': 4.3.0
       tslib: 2.8.1
-=======
+
   '@standard-schema/utils@0.3.0': {}
->>>>>>> 74d7c41b
 
   '@supabase/auth-js@2.67.3':
     dependencies:
@@ -7074,17 +7068,15 @@
 
   minipass@7.1.2: {}
 
-<<<<<<< HEAD
+  minizlib@3.0.2:
+    dependencies:
+      minipass: 7.1.2
+
+  mkdirp@3.0.1: {}
+
   mnemonist@0.38.3:
     dependencies:
       obliterator: 1.6.1
-=======
-  minizlib@3.0.2:
-    dependencies:
-      minipass: 7.1.2
-
-  mkdirp@3.0.1: {}
->>>>>>> 74d7c41b
 
   mri@1.2.0: {}
 

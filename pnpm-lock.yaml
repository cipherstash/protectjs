--- conflicted
+++ resolved
@@ -31,11 +31,8 @@
   vite: 6.3.5
   pg: ^8.16.3
   postgres: ^3.4.7
-<<<<<<< HEAD
+  js-yaml: 3.14.2
   test-exclude: ^7.0.1
-=======
-  js-yaml: 3.14.2
->>>>>>> 80ccfea3
 
 importers:
 
@@ -4654,17 +4651,10 @@
     engines: {node: 20 || >=22}
     hasBin: true
 
-<<<<<<< HEAD
-=======
   glob@13.0.0:
     resolution: {integrity: sha512-tvZgpqk6fz4BaNZ66ZsRaZnbHvP/jG3uKJvAZOwEVUL4RTA5nJeeLYfyN9/VA8NX/V3IBG+hkeuGpKjvELkVhA==}
     engines: {node: 20 || >=22}
 
-  glob@7.2.3:
-    resolution: {integrity: sha512-nFR0zLpU2YCaRxwoCJvL6UvCH2JFyFVIvwTLsIf21AuHlMskA1hhTdk+LlYJtOlYt9v6dvszD2BGRqBL+iQK9Q==}
-    deprecated: Glob versions prior to v9 are no longer supported
-
->>>>>>> 80ccfea3
   globals@14.0.0:
     resolution: {integrity: sha512-oahGvuMGQlPw/ivIYBjVSrWAfWLBeku5tpPE2fOPLi+WHffIWbuh2tCjhyQhTBPMf5E9jDEH4FOmTYgYwbKwtQ==}
     engines: {node: '>=18'}
@@ -11254,24 +11244,12 @@
       package-json-from-dist: 1.0.1
       path-scurry: 2.0.0
 
-<<<<<<< HEAD
-=======
   glob@13.0.0:
     dependencies:
       minimatch: 10.1.1
       minipass: 7.1.2
       path-scurry: 2.0.0
 
-  glob@7.2.3:
-    dependencies:
-      fs.realpath: 1.0.0
-      inflight: 1.0.6
-      inherits: 2.0.4
-      minimatch: 3.1.2
-      once: 1.4.0
-      path-is-absolute: 1.0.1
-
->>>>>>> 80ccfea3
   globals@14.0.0: {}
 
   globals@16.5.0: {}
